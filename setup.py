#!/usr/bin/env python
#
# Setup script for Review Board.
#
# A big thanks to Django project for some of the fixes used in here for
# MacOS X and data files installation.

import os
import subprocess
import sys

try:
    from setuptools import setup, find_packages
except ImportError:
    from ez_setup import use_setuptools
    use_setuptools()
    from setuptools import setup, find_packages


from setuptools.command.egg_info import egg_info
from distutils.command.install_data import install_data
from distutils.command.install import INSTALL_SCHEMES
from distutils.core import Command

from reviewboard import get_package_version, is_release, VERSION, django_version


# Make sure this is a version of Python we are compatible with. This should
# prevent people on older versions from unintentionally trying to install
# the source tarball, and failing.
if sys.hexversion < 0x02050000:
    sys.stderr.write(
        'Review Board %s is incompatible with your version of Python.\n'
        'Please install Review Board 1.6.x or upgrade Python to at least '
        '2.6.x (preferably 2.7).\n' % get_package_version())
    sys.exit(1)
elif sys.hexversion < 0x02060500:
    sys.stderr.write(
        'Review Board %s is incompatible with your version of Python.\n'
        'Please install Review Board 1.7.x or upgrade Python to at least '
        '2.6.5 (preferably 2.7).\n' % get_package_version())
    sys.exit(1)


# Make sure we're actually in the directory containing setup.py.
root_dir = os.path.dirname(__file__)

if root_dir != "":
    os.chdir(root_dir)


# Tell distutils to put the data_files in platform-specific installation
# locations. See here for an explanation:
# http://groups.google.com/group/comp.lang.python/browse_thread/thread/35ec7b2fed36eaec/2105ee4d9e8042cb
for scheme in INSTALL_SCHEMES.values():
    scheme['data'] = scheme['purelib']


class osx_install_data(install_data):
    # On MacOS, the platform-specific lib dir is
    # /System/Library/Framework/Python/.../
    # which is wrong. Python 2.5 supplied with MacOS 10.5 has an
    # Apple-specific fix for this in distutils.command.install_data#306. It
    # fixes install_lib but not install_data, which is why we roll our own
    # install_data class.

    def finalize_options(self):
        # By the time finalize_options is called, install.install_lib is
        # set to the fixed directory, so we set the installdir to install_lib.
        # The # install_data class uses ('install_data', 'install_dir') instead.
        self.set_undefined_options('install', ('install_lib', 'install_dir'))
        install_data.finalize_options(self)


class BuildEggInfo(egg_info):
    def run(self):
        if ('sdist' in sys.argv or
            'bdist_egg' in sys.argv or
            'install' in sys.argv):
            self.run_command('build_media')
            self.run_command('build_i18n')

        egg_info.run(self)


class BuildMedia(Command):
    user_options = []

    def initialize_options(self):
        pass

    def finalize_options(self):
        pass

    def run(self):
        retcode = subprocess.call([
            sys.executable, 'contrib/internal/build-media.py'])

        if retcode != 0:
            raise RuntimeError('Failed to build media files')


class BuildI18n(Command):
    description = 'Compile message catalogs to .mo'
    user_options = []

    def initialize_options(self):
        pass

    def finalize_options(self):
        pass

    def run(self):
        retcode = subprocess.call([
            sys.executable, 'contrib/internal/build-i18n.py'])

        if retcode != 0:
            raise RuntimeError('Failed to build i18n files')


cmdclasses = {
    'install_data': install_data,
    'egg_info': BuildEggInfo,
    'build_media': BuildMedia,
    'build_i18n': BuildI18n,
}


if sys.platform == "darwin":
    cmdclasses['install_data'] = osx_install_data


PACKAGE_NAME = 'ReviewBoard'

if is_release():
    download_url = 'http://downloads.reviewboard.org/releases/%s/%s.%s/' % \
                   (PACKAGE_NAME, VERSION[0], VERSION[1])
else:
    download_url = 'http://downloads.reviewboard.org/nightlies/'


# Build the reviewboard package.
setup(name=PACKAGE_NAME,
      version=get_package_version(),
      license="MIT",
      description="Review Board, a web-based code review tool",
      url="http://www.reviewboard.org/",
      download_url=download_url,
      author="The Review Board Project",
      author_email="reviewboard@googlegroups.com",
      maintainer="Christian Hammond",
      maintainer_email="chipx86@chipx86.com",
      packages=find_packages(exclude=['webtests']),
      entry_points = {
          'console_scripts': [
              'rb-site = reviewboard.cmdline.rbsite:main',
              'rbssh = reviewboard.cmdline.rbssh:main',
          ],
          'reviewboard.hosting_services': [
              'beanstalk = reviewboard.hostingsvcs.beanstalk:Beanstalk',
              'bitbucket = reviewboard.hostingsvcs.bitbucket:Bitbucket',
              'bugzilla = reviewboard.hostingsvcs.bugzilla:Bugzilla',
              'codebasehq = reviewboard.hostingsvcs.codebasehq:CodebaseHQ',
              'fedorahosted = '
                  'reviewboard.hostingsvcs.fedorahosted:FedoraHosted',
              'github = reviewboard.hostingsvcs.github:GitHub',
              'gitlab = reviewboard.hostingsvcs.gitlab:GitLab',
              'gitorious = reviewboard.hostingsvcs.gitorious:Gitorious',
              'googlecode = reviewboard.hostingsvcs.googlecode:GoogleCode',
              'redmine = reviewboard.hostingsvcs.redmine:Redmine',
              'sourceforge = reviewboard.hostingsvcs.sourceforge:SourceForge',
              'trac = reviewboard.hostingsvcs.trac:Trac',
              'unfuddle = reviewboard.hostingsvcs.unfuddle:Unfuddle',
              'versionone = reviewboard.hostingsvcs.versionone:VersionOne',
          ],
          'reviewboard.scmtools': [
              'bzr = reviewboard.scmtools.bzr:BZRTool',
              'clearcase = reviewboard.scmtools.clearcase:ClearCaseTool',
              'cvs = reviewboard.scmtools.cvs:CVSTool',
              'git = reviewboard.scmtools.git:GitTool',
              'hg = reviewboard.scmtools.hg:HgTool',
              'perforce = reviewboard.scmtools.perforce:PerforceTool',
              'plastic = reviewboard.scmtools.plastic:PlasticTool',
              'svn = reviewboard.scmtools.svn:SVNTool',
          ],
          'reviewboard.auth_backends': [
              'ad = reviewboard.accounts.backends:ActiveDirectoryBackend',
              'ldap = reviewboard.accounts.backends:LDAPBackend',
              'nis = reviewboard.accounts.backends:NISBackend',
              'x509 = reviewboard.accounts.backends:X509Backend',
          ],
      },
      cmdclass=cmdclasses,
      install_requires=[
<<<<<<< HEAD
          'Django>=1.6.2,<1.7',
          'django_evolution>=0.7,<0.8',
          'Djblets>=0.8rc1,<0.9',
          'django-haystack',
=======
          django_version,
          'django_evolution>=0.6.9,<0.7',
          'Djblets>=0.7.29,<0.8',
          'django-pipeline>=1.2.24,<1.3',
>>>>>>> 27df042f
          'docutils',
          'markdown>=2.3.1',
          'mimeparse>=0.1.3',
          'paramiko>=1.12',
          'Pygments>=1.6',
          'python-dateutil==1.5',
          'python-memcached',
          'pytz',
          'recaptcha-client',
          'Whoosh',
      ],
      dependency_links = [
          'http://downloads.reviewboard.org/mirror/',
          'http://downloads.reviewboard.org/releases/Djblets/0.8/',
          'http://downloads.reviewboard.org/releases/django-evolution/0.7/',
          download_url,
      ],
      include_package_data=True,
      zip_safe=False,
      classifiers=[
          "Development Status :: 5 - Production/Stable",
          "Environment :: Web Environment",
          "Framework :: Django",
          "Intended Audience :: Developers",
          "License :: OSI Approved :: MIT License",
          "Natural Language :: English",
          "Operating System :: OS Independent",
          "Programming Language :: Python",
          "Topic :: Software Development",
          "Topic :: Software Development :: Quality Assurance",
      ]
)<|MERGE_RESOLUTION|>--- conflicted
+++ resolved
@@ -192,17 +192,10 @@
       },
       cmdclass=cmdclasses,
       install_requires=[
-<<<<<<< HEAD
-          'Django>=1.6.2,<1.7',
+          django_version,
           'django_evolution>=0.7,<0.8',
           'Djblets>=0.8rc1,<0.9',
           'django-haystack',
-=======
-          django_version,
-          'django_evolution>=0.6.9,<0.7',
-          'Djblets>=0.7.29,<0.8',
-          'django-pipeline>=1.2.24,<1.3',
->>>>>>> 27df042f
           'docutils',
           'markdown>=2.3.1',
           'mimeparse>=0.1.3',
