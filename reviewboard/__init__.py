--- conflicted
+++ resolved
@@ -7,12 +7,8 @@
 #
 #   (Major, Minor, Micro, Patch, alpha/beta/rc/final, Release Number, Released)
 #
-<<<<<<< HEAD
 VERSION = (2, 0, 4, 0, 'alpha', 0, False)
 
-=======
-VERSION = (1, 7, 27, 0, 'final', 0, True)
->>>>>>> f3339b58
 
 # Required version of Django
 django_version = 'Django>=1.6.5,<1.7'
@@ -64,7 +60,7 @@
     else:
         manual_ver = 'dev'
 
-    return 'http://www.reviewboard.org/docs/manual/%s/' % manual_ver
+    return 'https://www.reviewboard.org/docs/manual/%s/' % manual_ver
 
 
 def initialize():
