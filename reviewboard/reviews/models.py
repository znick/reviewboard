--- conflicted
+++ resolved
@@ -1293,7 +1293,7 @@
     reply_to = models.ForeignKey("self", blank=True, null=True,
                                  related_name="replies",
                                  verbose_name=_("reply to"))
-    timestamp = models.DateTimeField(_('timestamp'), default=datetime.now)
+    timestamp = models.DateTimeField(_('timestamp'), default=timezone.now)
     text = models.TextField(_("comment text"))
 
     # Set this up with a ConcurrencyManager to help prevent race conditions.
@@ -1383,14 +1383,6 @@
                                       verbose_name=_('interdiff file'),
                                       blank=True, null=True,
                                       related_name="interdiff_comments")
-<<<<<<< HEAD
-    reply_to = models.ForeignKey("self", blank=True, null=True,
-                                 related_name="replies",
-                                 verbose_name=_("reply to"))
-    timestamp = models.DateTimeField(_('timestamp'), default=timezone.now)
-    text = models.TextField(_("comment text"))
-=======
->>>>>>> 81dbb654
 
     # A null line number applies to an entire diff.  Non-null line numbers are
     # the line within the entire file, starting at 1.
@@ -1411,21 +1403,6 @@
               revision_path, self.filediff.id, self.filediff.id,
               self.first_line)
 
-<<<<<<< HEAD
-    def get_review_url(self):
-        return "%s#%s%d" % \
-            (self.review.get().review_request.get_absolute_url(), self.anchor_prefix, self.id)
-
-    def __unicode__(self):
-        return self.text
-=======
-    def truncate_text(self):
-        if len(self.text) > 60:
-            return self.text[0:57] + "..."
-        else:
-            return self.text
->>>>>>> 81dbb654
-
 
 class ScreenshotComment(BaseComment):
     """
@@ -1435,14 +1412,6 @@
     comment_type = "screenshot"
     screenshot = models.ForeignKey(Screenshot, verbose_name=_('screenshot'),
                                    related_name="comments")
-<<<<<<< HEAD
-    reply_to = models.ForeignKey('self', blank=True, null=True,
-                                 related_name='replies',
-                                 verbose_name=_("reply to"))
-    timestamp = models.DateTimeField(_('timestamp'), default=timezone.now)
-    text = models.TextField(_('comment text'))
-=======
->>>>>>> 81dbb654
 
     # This is a sub-region of the screenshot.  Null X indicates the entire
     # image.
@@ -1465,16 +1434,6 @@
         return '<img src="%s" width="%s" height="%s" alt="%s" />' % \
             (self.get_image_url(), self.w, self.h, escape(self.text))
 
-<<<<<<< HEAD
-    def get_review_url(self):
-        return "%s#%s%d" % \
-            (self.review.get().review_request.get_absolute_url(), self.anchor_prefix, self.id)
-
-    def __unicode__(self):
-        return self.text
-
-=======
->>>>>>> 81dbb654
 
 class FileAttachmentComment(BaseComment):
     """A comment on a file attachment."""
@@ -1483,28 +1442,6 @@
     file_attachment = models.ForeignKey(FileAttachment,
                                         verbose_name=_('file_attachment'),
                                         related_name="comments")
-<<<<<<< HEAD
-    reply_to = models.ForeignKey('self', blank=True, null=True,
-                                 related_name='replies',
-                                 verbose_name=_("reply to"))
-    timestamp = models.DateTimeField(_('timestamp'), default=timezone.now)
-    text = models.TextField(_('comment text'))
-
-    # Set this up with a ConcurrencyManager to help prevent race conditions.
-    objects = ConcurrencyManager()
-
-    def public_replies(self, user=None):
-        """
-        Returns a list of public replies to this comment, optionally
-        specifying the user replying.
-        """
-        if user:
-            return self.replies.filter(Q(review__public=True) |
-                                       Q(review__user=user))
-        else:
-            return self.replies.filter(review__public=True)
-=======
->>>>>>> 81dbb654
 
     def get_file(self):
         """
@@ -1514,16 +1451,6 @@
         return '<a href="%s" alt="%s" />' % (self.file_attachment.file,
                                              escape(self.text))
 
-<<<<<<< HEAD
-    def get_review_url(self):
-        return "%s#%s%d" % \
-            (self.review.get().review_request.get_absolute_url(), self.anchor_prefix, self.id)
-
-    def __unicode__(self):
-        return self.text
-
-=======
->>>>>>> 81dbb654
 
 class Review(models.Model):
     """
