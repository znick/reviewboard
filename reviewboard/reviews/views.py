from __future__ import unicode_literals

import logging
import time

from django.conf import settings
from django.contrib.auth.decorators import login_required
from django.contrib.auth.models import User
from django.contrib.sites.models import Site
from django.core.exceptions import MultipleObjectsReturned, ObjectDoesNotExist
from django.core.urlresolvers import reverse
from django.db.models import Q
from django.http import (HttpResponse, HttpResponseRedirect, Http404,
                         HttpResponseNotModified, HttpResponseServerError)
from django.shortcuts import (get_object_or_404, get_list_or_404, render,
                              render_to_response)
from django.template.context import RequestContext
from django.template.loader import render_to_string
from django.utils import six, timezone
from django.utils.decorators import method_decorator
from django.utils.http import http_date
from django.utils.safestring import mark_safe
from django.utils.timezone import utc
from django.utils.translation import ugettext_lazy as _
from djblets.siteconfig.models import SiteConfiguration
from djblets.util.dates import get_latest_timestamp
from djblets.util.decorators import augment_method_from
from djblets.util.http import (set_last_modified, get_modified_since,
                               set_etag, etag_if_none_match)
from haystack.query import SearchQuerySet
from haystack.views import SearchView

from reviewboard.accounts.decorators import (check_login_required,
                                             valid_prefs_required)
from reviewboard.accounts.models import ReviewRequestVisit, Profile
from reviewboard.attachments.models import FileAttachment
from reviewboard.changedescs.models import ChangeDescription
from reviewboard.diffviewer.diffutils import (convert_to_unicode,
                                              get_file_chunks_in_range,
                                              get_original_file,
                                              get_patched_file)
from reviewboard.diffviewer.models import DiffSet
from reviewboard.diffviewer.views import (DiffFragmentView, DiffViewerView,
                                          exception_traceback_string)
from reviewboard.extensions.hooks import (DashboardHook,
                                          UserPageSidebarHook)
from reviewboard.reviews.ui.screenshot import LegacyScreenshotReviewUI
from reviewboard.reviews.context import (comment_counts,
                                         diffsets_with_comments,
                                         has_comments_in_diffsets_excluding,
                                         interdiffs_with_comments,
                                         make_review_request_context)
from reviewboard.reviews.datagrids import (DashboardDataGrid,
                                           GroupDataGrid,
                                           ReviewRequestDataGrid,
                                           SubmitterDataGrid,
                                           WatchedGroupDataGrid,
                                           get_sidebar_counts)
from reviewboard.reviews.fields import get_review_request_field
from reviewboard.reviews.models import (BaseComment, Comment,
                                        FileAttachmentComment,
                                        Group, ReviewRequest, Review,
                                        Screenshot, ScreenshotComment)
from reviewboard.scmtools.core import PRE_CREATION
<<<<<<< HEAD
from reviewboard.scmtools.models import Repository
from reviewboard.site.models import LocalSite
=======
from reviewboard.scmtools.errors import SCMError
from reviewboard.site.decorators import check_local_site_access
from reviewboard.site.urlresolvers import local_site_reverse
from reviewboard.ssh.errors import SSHError
>>>>>>> 0b854140
from reviewboard.webapi.encoder import status_to_string


#####
##### Helper functions
#####


def _render_permission_denied(
    request,
    template_name='reviews/review_request_permission_denied.html'):
    """Renders a Permission Denied error for this review request."""

    response = render_to_response(template_name, RequestContext(request))
    response.status_code = 403
    return response


def _find_review_request(request, review_request_id, local_site):
    """
    Find a review request based on an ID, optional LocalSite name and optional
    select related query.

    If a local site is passed in on the URL, we want to look up the review
    request using the local_id instead of the pk. This allows each LocalSite
    configured to have its own review request ID namespace starting from 1.

    Returns either (None, response) or (ReviewRequest, None).
    """
    q = ReviewRequest.objects.all()

    if local_site:
        q = q.filter(local_site=local_site,
                     local_id=review_request_id)
    else:
        q = q.filter(pk=review_request_id)

    try:
        q = q.select_related('submitter', 'repository')
        review_request = q.get()
    except ReviewRequest.DoesNotExist:
        raise Http404

    if review_request.is_accessible_by(request.user):
        return review_request, None
    else:
        return None, _render_permission_denied(request)


def _build_id_map(objects):
    """Builds an ID map out of a list of objects.

    The resulting map makes it easy to quickly look up an object from an ID.
    """
    id_map = {}

    for obj in objects:
        id_map[obj.pk] = obj

    return id_map


def _query_for_diff(review_request, user, revision, draft):
    """
    Queries for a diff based on several parameters.

    If the draft does not exist, this throws an Http404 exception.
    """
    # Normalize the revision, since it might come in as a string.
    if revision:
        revision = int(revision)

    # This will try to grab the diff associated with a draft if the review
    # request has an associated draft and is either the revision being
    # requested or no revision is being requested.
    if (draft and draft.diffset_id and
        (revision is None or draft.diffset.revision == revision)):
        return draft.diffset

    query = Q(history=review_request.diffset_history_id)

    # Grab a revision if requested.
    if revision is not None:
        query = query & Q(revision=revision)

    try:
        return DiffSet.objects.filter(query).latest()
    except DiffSet.DoesNotExist:
        raise Http404


def build_diff_comment_fragments(
    comments, context,
    comment_template_name='reviews/diff_comment_fragment.html',
    error_template_name='diffviewer/diff_fragment_error.html'):

    comment_entries = []
    had_error = False
    siteconfig = SiteConfiguration.objects.get_current()

    for comment in comments:
        try:
            content = render_to_string(comment_template_name, {
                'comment': comment,
                'chunks': list(get_file_chunks_in_range(context,
                                                        comment.filediff,
                                                        comment.interfilediff,
                                                        comment.first_line,
                                                        comment.num_lines)),
                'domain': Site.objects.get_current().domain,
                'domain_method': siteconfig.get("site_domain_method"),
            })
        except Exception as e:
            content = exception_traceback_string(None, e,
                                                 error_template_name, {
                'comment': comment,
                'file': {
                    'depot_filename': comment.filediff.source_file,
                    'index': None,
                    'filediff': comment.filediff,
                },
                'domain': Site.objects.get_current().domain,
                'domain_method': siteconfig.get("site_domain_method"),
            })

            # It's bad that we failed, and we'll return a 500, but we'll
            # still return content for anything we have. This will prevent any
            # caching.
            had_error = True

        comment_entries.append({
            'comment': comment,
            'html': content,
        })

    return had_error, comment_entries


fields_changed_name_map = {
    'summary': _('Summary'),
    'description': _('Description'),
    'testing_done': _('Testing Done'),
    'bugs_closed': _('Bugs Closed'),
    'depends_on': _('Depends On'),
    'branch': _('Branch'),
    'target_groups': _('Reviewers (Groups)'),
    'target_people': _('Reviewers (People)'),
    'screenshots': _('Screenshots'),
    'screenshot_captions': _('Screenshot Captions'),
    'files': _('Uploaded Files'),
    'file_captions': _('Uploaded File Captions'),
    'diff': _('Diff'),
}


#####
##### View functions
#####

@check_login_required
@valid_prefs_required
def root(request, local_site_name=None):
    """Handles the root URL of Review Board or a Local Site.

    If the user is authenticated, this will redirect to their Dashboard.
    Otherwise, they'll be redirected to the All Review Requests page.

    Either page may then redirect for login or show a Permission Denied,
    depending on the settings.
    """
    if request.user.is_authenticated():
        url_name = 'dashboard'
    else:
        url_name = 'all-review-requests'

    return HttpResponseRedirect(
        local_site_reverse(url_name, local_site_name=local_site_name))


@login_required
@check_local_site_access
def new_review_request(request,
                       local_site=None,
                       template_name='reviews/new_review_request.html'):
    """Displays the New Review Request UI.

    This handles the creation of a review request based on either an existing
    changeset or the provided information.
    """
<<<<<<< HEAD
    if local_site_name:
        local_site = get_object_or_404(LocalSite, name=local_site_name)
        if not local_site.is_accessible_by(request.user):
            return _render_permission_denied(request)
    else:
        local_site = None

    valid_repos = []
    repos = Repository.objects.accessible(request.user, local_site=local_site)

    for repo in repos.order_by('name'):
        try:
            scmtool = repo.get_scmtool()
            valid_repos.append({
                'id': repo.id,
                'name': repo.name,
                'scmtool_name': scmtool.name,
                'supports_post_commit': repo.supports_post_commit,
                'local_site_name': local_site_name or '',
                'files_only': False,
                'requires_change_number': scmtool.supports_pending_changesets,
                'requires_basedir': not scmtool.get_diffs_use_absolute_paths(),
            })
        except Exception as e:
            logging.error('Error loading SCMTool for repository '
                          '%s (ID %d): %s' % (repo.name, repo.id, e),
                          exc_info=1)

    valid_repos.insert(0, {
        'id': '',
        'name': _('(None - File attachments only)'),
        'scmtool_name': '',
        'supports_post_commit': False,
        'files_only': True,
        'local_site_name': local_site_name or '',
    })
=======
    if request.method == 'POST':
        form = NewReviewRequestForm(request, request.user, local_site,
                                    request.POST, request.FILES)

        if form.is_valid():
            try:
                review_request = form.create(
                    user=request.user,
                    diff_file=request.FILES.get('diff_path'),
                    parent_diff_file=request.FILES.get('parent_diff_path'),
                    local_site=local_site)
                return HttpResponseRedirect(review_request.get_absolute_url())
            except:
                pass
    else:
        form = NewReviewRequestForm(request, request.user, local_site)
>>>>>>> 0b854140

    return render_to_response(template_name, RequestContext(request, {
        'repos': valid_repos,
    }))


@check_login_required
@check_local_site_access
def review_detail(request,
                  review_request_id,
                  local_site=None,
                  template_name="reviews/review_detail.html"):
    """
    Main view for review requests. This covers the review request information
    and all the reviews on it.
    """
    # If there's a local_site passed in the URL, we want to look up the review
    # request based on the local_id instead of the pk. This allows each
    # local_site configured to have its own review request ID namespace
    # starting from 1.
    review_request, response = _find_review_request(
        request, review_request_id, local_site)

    if not review_request:
        return response

    # The review request detail page needs a lot of data from the database,
    # and going through standard model relations will result in far too many
    # queries. So we'll be optimizing quite a bit by prefetching and
    # re-associating data.
    #
    # We will start by getting the list of reviews. We'll filter this out into
    # some other lists, build some ID maps, and later do further processing.
    entries = []
    public_reviews = []
    body_top_replies = {}
    body_bottom_replies = {}
    replies = {}
    reply_timestamps = {}
    reviews_entry_map = {}
    reviews_id_map = {}
    review_timestamp = 0

    # Start by going through all reviews that point to this review request.
    # This includes draft reviews. We'll be separating these into a list of
    # public reviews and a mapping of replies.
    #
    # We'll also compute the latest review timestamp early, for the ETag
    # generation below.
    #
    # The second pass will come after the ETag calculation.
    all_reviews = list(review_request.reviews.select_related('user'))

    for review in all_reviews:
        review._body_top_replies = []
        review._body_bottom_replies = []

        if review.public:
            # This is a review we'll display on the page. Keep track of it
            # for later display and filtering.
            public_reviews.append(review)
            parent_id = review.base_reply_to_id

            if parent_id is not None:
                # This is a reply to a review. We'll store the reply data
                # into a map, which associates a review ID with its list of
                # replies, and also figures out the timestamps.
                #
                # Later, we'll use this to associate reviews and replies for
                # rendering.
                if parent_id not in replies:
                    replies[parent_id] = [review]
                    reply_timestamps[parent_id] = review.timestamp
                else:
                    replies[parent_id].append(review)
                    reply_timestamps[parent_id] = max(
                        reply_timestamps[parent_id],
                        review.timestamp)
        elif (request.user.is_authenticated() and
              review.user_id == request.user.pk and
              (review_timestamp == 0 or review.timestamp > review_timestamp)):
            # This is the latest draft so far from the current user, so
            # we'll use this timestamp in the ETag.
            review_timestamp = review.timestamp

        if review.public or (request.user.is_authenticated() and
                             review.user_id == request.user.pk):
            reviews_id_map[review.pk] = review

            # If this review is replying to another review's body_top or
            # body_bottom fields, store that data.
            for reply_id, reply_list in (
                (review.body_top_reply_to_id, body_top_replies),
                (review.body_bottom_reply_to_id, body_bottom_replies)):
                if reply_id is not None:
                    if reply_id not in reply_list:
                        reply_list[reply_id] = [review]
                    else:
                        reply_list[reply_id].append(review)

    pending_review = review_request.get_pending_review(request.user)
    review_ids = list(reviews_id_map.keys())
    last_visited = 0
    starred = False

    if request.user.is_authenticated():
        # If the review request is public and pending review and if the user
        # is logged in, mark that they've visited this review request.
        if review_request.public and review_request.status == "P":
            visited, visited_is_new = ReviewRequestVisit.objects.get_or_create(
                user=request.user, review_request=review_request)
            last_visited = visited.timestamp.replace(tzinfo=utc)
            visited.timestamp = timezone.now()
            visited.save()

        try:
            profile = request.user.get_profile()
            starred_review_requests = \
                profile.starred_review_requests.filter(pk=review_request.pk)
            starred = (starred_review_requests.count() > 0)
        except Profile.DoesNotExist:
            pass

    draft = review_request.get_draft(request.user)
    review_request_details = draft or review_request
    diffsets = review_request.get_diffsets()

    # Map diffset IDs to their revision ID for changedescs
    diffset_versions = {}
    for diffset in diffsets:
        diffset_versions[diffset.pk] = diffset.revision

    # Find out if we can bail early. Generate an ETag for this.
    last_activity_time, updated_object = \
        review_request.get_last_activity(diffsets, public_reviews)

    if draft:
        draft_timestamp = draft.last_updated
    else:
        draft_timestamp = ""

    blocks = review_request.get_blocks()

    etag = "%s:%s:%s:%s:%s:%s:%s:%s" % (
        request.user, last_activity_time, draft_timestamp,
        review_timestamp, review_request.last_review_activity_timestamp,
        ','.join([six.text_type(r.pk) for r in blocks]),
        int(starred), settings.AJAX_SERIAL
    )

    if etag_if_none_match(request, etag):
        return HttpResponseNotModified()

    # Get the list of public ChangeDescriptions.
    #
    # We want to get the latest ChangeDescription along with this. This is
    # best done here and not in a separate SQL query.
    changedescs = list(review_request.changedescs.filter(public=True))

    if changedescs:
        # We sort from newest to oldest, so the latest one is the first.
        latest_changedesc = changedescs[0]
        latest_timestamp = latest_changedesc.timestamp
    else:
        latest_changedesc = None
        latest_timestamp = None

    # Now that we have the list of public reviews and all that metadata,
    # being processing them and adding entries for display in the page.
    #
    # We do this here and not above because we don't want to build *too* much
    # before the ETag check.
    for review in public_reviews:
        if not review.is_reply():
            state = ''

            # Mark as collapsed if the review is older than the latest
            # change.
            if latest_timestamp and review.timestamp < latest_timestamp:
                state = 'collapsed'

            latest_reply = reply_timestamps.get(review.pk, None)

            # Mark as expanded if there is a reply newer than last_visited
            if latest_reply and last_visited and last_visited < latest_reply:
                state = ''

            entry = {
                'review': review,
                'comments': {
                    'diff_comments': [],
                    'screenshot_comments': [],
                    'file_attachment_comments': []
                },
                'timestamp': review.timestamp,
                'class': state,
                'collapsed': state == 'collapsed',
                'issue_open_count': 0,
            }
            reviews_entry_map[review.pk] = entry
            entries.append(entry)

    # Link up all the review body replies.
    for key, reply_list in (('_body_top_replies', body_top_replies),
                            ('_body_bottom_replies', body_bottom_replies)):
        for reply_id, replies in six.iteritems(reply_list):
            setattr(reviews_id_map[reply_id], key, replies)

    # Get all the file attachments and screenshots and build a couple maps,
    # so we can easily associate those objects in comments.
    file_attachments = []

    for file_attachment in review_request_details.get_file_attachments():
        file_attachment._comments = []
        file_attachments.append(file_attachment)

    screenshots = []

    for screenshot in review_request_details.get_screenshots():
        screenshot._comments = []
        screenshots.append(screenshot)

    file_attachment_id_map = _build_id_map(file_attachments)
    screenshot_id_map = _build_id_map(screenshots)

    # There will be non-visible (generally deleted) file attachments and
    # screenshots we'll need to reference. to save on queries, we'll only
    # get these when we first encounter one not in the above maps.
    has_inactive_file_attachments = False
    has_inactive_screenshots = False

    issues = {
        'total': 0,
        'open': 0,
        'resolved': 0,
        'dropped': 0
    }

    # Get all the comments and attach them to the reviews.
    for model, key, ordering in (
        (Comment, 'diff_comments',
         ('comment__filediff', 'comment__first_line', 'comment__timestamp')),
        (ScreenshotComment, 'screenshot_comments', None),
        (FileAttachmentComment, 'file_attachment_comments', None)):
        # Due to how we initially made the schema, we have a ManyToManyField
        # inbetween comments and reviews, instead of comments having a
        # ForeignKey to the review. This makes it difficult to easily go
        # from a comment to a review ID.
        #
        # The solution to this is to not query the comment objects, but rather
        # the through table. This will let us grab the review and comment in
        # one go, using select_related.
        related_field = model.review.related.field
        comment_field_name = related_field.m2m_reverse_field_name()
        through = related_field.rel.through
        q = through.objects.filter(review__in=review_ids).select_related()

        if ordering:
            q = q.order_by(*ordering)

        objs = list(q)

        # Two passes. One to build a mapping, and one to actually process
        # comments.
        comment_map = {}

        for obj in objs:
            comment = getattr(obj, comment_field_name)
            comment_map[comment.pk] = comment
            comment._replies = []

        for obj in objs:
            comment = getattr(obj, comment_field_name)

            # Short-circuit some object fetches for the comment by setting
            # some internal state on them.
            assert obj.review_id in reviews_id_map
            parent_review = reviews_id_map[obj.review_id]
            comment._review = parent_review
            comment._review_request = review_request

            # If the comment has an associated object that we've already
            # queried, attach it to prevent a future lookup.
            if isinstance(comment, ScreenshotComment):
                if (comment.screenshot_id not in screenshot_id_map and
                    not has_inactive_screenshots):
                    inactive_screenshots = \
                        list(review_request_details.get_inactive_screenshots())

                    for screenshot in inactive_screenshots:
                        screenshot._comments = []

                    screenshot_id_map.update(
                        _build_id_map(inactive_screenshots))
                    has_inactive_screenshots = True

                if comment.screenshot_id in screenshot_id_map:
                    screenshot = screenshot_id_map[comment.screenshot_id]
                    comment.screenshot = screenshot
                    screenshot._comments.append(comment)
            elif isinstance(comment, FileAttachmentComment):
                if (comment.file_attachment_id not in file_attachment_id_map
                    and not has_inactive_file_attachments):
                    inactive_file_attachments = list(
                        review_request_details.get_inactive_file_attachments())

                    for file_attachment in inactive_file_attachments:
                        file_attachment._comments = []

                    file_attachment_id_map.update(
                        _build_id_map(inactive_file_attachments))
                    has_inactive_file_attachments = True

                if comment.file_attachment_id in file_attachment_id_map:
                    file_attachment = \
                        file_attachment_id_map[comment.file_attachment_id]
                    comment.file_attachment = file_attachment
                    file_attachment._comments.append(comment)

            if parent_review.is_reply():
                # This is a reply to a comment. Add it to the list of replies.
                assert obj.review_id not in reviews_entry_map
                assert parent_review.base_reply_to_id in reviews_entry_map

                # If there's an entry that isn't a reply, then it's
                # orphaned. Ignore it.
                if comment.is_reply():
                    replied_comment = comment_map[comment.reply_to_id]
                    replied_comment._replies.append(comment)
            elif parent_review.public:
                # This is a comment on a public review we're going to show.
                # Add it to the list.
                assert obj.review_id in reviews_entry_map
                entry = reviews_entry_map[obj.review_id]
                entry['comments'][key].append(comment)

                if comment.issue_opened:
                    status_key = \
                        comment.issue_status_to_string(comment.issue_status)
                    issues[status_key] += 1
                    issues['total'] += 1

                    if comment.issue_status == BaseComment.OPEN:
                        entry['issue_open_count'] += 1

    # Sort all the reviews and ChangeDescriptions into a single list, for
    # display.
    for changedesc in changedescs:
        fields_changed = []

        for name, info in six.iteritems(changedesc.fields_changed):
            title = fields_changed_name_map.get(name, name)
            field_cls = get_review_request_field(name)
            change_info = {}

            if field_cls:
                field = field_cls(review_request)
                change_info['rendered_html'] = \
                    mark_safe(field.render_change_entry_html(info))
                title = field.label
            elif name == 'diff':
                # Sets the incremental revision number for a review
                # request change, provided it is an updated diff.
                added_diff_info = info['added'][0]
                diff_revision = diffset_versions[added_diff_info[2]]
                change_info.update({
                    'diff_label': added_diff_info[0],
                    'diff_url': added_diff_info[1],
                    'past_revision': diff_revision - 1,
                    'current_revision': diff_revision,
                })
            elif name == 'status':
                # Make status human readable.
                if 'old' in info:
                    change_info['old_status'] = \
                        status_to_string(info['old'][0])

                if 'new' in info:
                    change_info['new_status'] = \
                        status_to_string(info['new'][0])
            elif name in ('screenshot_captions', 'file_captions'):
                change_info['captions'] = [
                    {
                        'old': caption['old'][0],
                        'new': caption['new'][0],
                    }
                    for caption in six.itervalues(info)
                ]
            else:
                # No clue what this is. Bail.
                continue

            change_info.update({
                'name': name,
                'title': title,
            })
            fields_changed.append(change_info)

        # Expand the latest review change
        state = ''

        # Mark as collapsed if the change is older than a newer change
        if latest_timestamp and changedesc.timestamp < latest_timestamp:
            state = 'collapsed'

        entries.append({
            'changeinfo': fields_changed,
            'changedesc': changedesc,
            'timestamp': changedesc.timestamp,
            'class': state,
            'collapsed': state == 'collapsed',
        })

    entries.sort(key=lambda item: item['timestamp'])

    close_description = ''
    close_description_rich_text = False

    if latest_changedesc and 'status' in latest_changedesc.fields_changed:
        status = latest_changedesc.fields_changed['status']['new'][0]

        if status in (ReviewRequest.DISCARDED, ReviewRequest.SUBMITTED):
            close_description = latest_changedesc.text
            close_description_rich_text = latest_changedesc.rich_text

    context_data = make_review_request_context(request, review_request, {
        'blocks': blocks,
        'draft': draft,
        'review_request_details': review_request_details,
        'entries': entries,
        'last_activity_time': last_activity_time,
        'review': pending_review,
        'request': request,
        'latest_changedesc': latest_changedesc,
        'close_description': close_description,
        'close_description_rich_text': close_description_rich_text,
        'PRE_CREATION': PRE_CREATION,
        'issues': issues,
        'has_diffs': (draft and draft.diffset) or len(diffsets) > 0,
        'file_attachments': [file_attachment
                             for file_attachment in file_attachments
                             if not file_attachment.is_from_diff],
        'all_file_attachments': file_attachments,
        'screenshots': screenshots,
    })

    response = render_to_response(template_name,
                                  RequestContext(request, context_data))
    set_etag(response, etag)

    return response


<<<<<<< HEAD
=======
@login_required
@check_local_site_access
@cache_control(no_cache=True, no_store=True, max_age=0, must_revalidate=True)
def review_draft_inline_form(request,
                             review_request_id,
                             template_name,
                             local_site=None):
    review_request, response = \
        _find_review_request(request, review_request_id, local_site)

    if not review_request:
        return response

    review = review_request.get_pending_review(request.user)

    # This may be a brand new review. If so, we don't have a review object.
    if review:
        review.ordered_comments = \
            review.comments.order_by('filediff', 'first_line')

    return render_to_response(template_name, RequestContext(request, {
        'review_request': review_request,
        'review': review,
        'PRE_CREATION': PRE_CREATION,
    }))


>>>>>>> 0b854140
@check_login_required
@check_local_site_access
def all_review_requests(request,
                        local_site=None,
                        template_name='reviews/datagrid.html'):
<<<<<<< HEAD
    """Displays a list of all review requests."""
    if local_site_name:
        local_site = get_object_or_404(LocalSite, name=local_site_name)
        if not local_site.is_accessible_by(request.user):
            return _render_permission_denied(request)
    else:
        local_site = None

=======
    """
    Displays a list of all review requests.
    """
>>>>>>> 0b854140
    datagrid = ReviewRequestDataGrid(
        request,
        ReviewRequest.objects.public(user=request.user,
                                     status=None,
                                     local_site=local_site,
                                     with_counts=True),
        _("All Review Requests"),
        local_site=local_site)
    return datagrid.render_to_response(template_name)


@check_login_required
@check_local_site_access
def submitter_list(request,
                   local_site=None,
                   template_name='reviews/datagrid.html'):
<<<<<<< HEAD
    """Displays a list of all users."""
    if local_site_name:
        local_site = get_object_or_404(LocalSite, name=local_site_name)
        if not local_site.is_accessible_by(request.user):
            return _render_permission_denied(request)
    else:
        local_site = None
=======
    """
    Displays a list of all users.
    """
>>>>>>> 0b854140
    grid = SubmitterDataGrid(request, local_site=local_site)
    return grid.render_to_response(template_name)


@check_login_required
@check_local_site_access
def group_list(request,
               local_site=None,
               template_name='reviews/datagrid.html'):
<<<<<<< HEAD
    """Displays a list of all review groups."""
    if local_site_name:
        local_site = get_object_or_404(LocalSite, name=local_site_name)
        if not local_site.is_accessible_by(request.user):
            return _render_permission_denied(request)
    else:
        local_site = None
=======
    """
    Displays a list of all review groups.
    """
>>>>>>> 0b854140
    grid = GroupDataGrid(request, local_site=local_site)
    return grid.render_to_response(template_name)


@login_required
@check_local_site_access
@valid_prefs_required
def dashboard(request,
              template_name='reviews/dashboard.html',
              local_site=None):
    """
    The dashboard view, showing review requests organized by a variety of
    lists, depending on the 'view' parameter.

    Valid 'view' parameters are:

        * 'outgoing'
        * 'to-me'
        * 'to-group'
        * 'starred'
        * 'watched-groups'
        * 'incoming'
        * 'mine'
    """
    view = request.GET.get('view', None)
    context = {}

    if view == "watched-groups":
        # This is special. We want to return a list of groups, not
        # review requests.
        grid = WatchedGroupDataGrid(request, local_site=local_site)
    else:
        grid = DashboardDataGrid(request, local_site=local_site)

    if not request.GET.get('gridonly', False):
        context = {
            'sidebar_counts': get_sidebar_counts(request.user, local_site),
            'sidebar_hooks': DashboardHook.hooks,
        }

    return grid.render_to_response(template_name, extra_context=context)


@check_login_required
@check_local_site_access
def group(request,
          name,
          template_name='reviews/datagrid.html',
          local_site=None):
    """
    A list of review requests belonging to a particular group.
    """
    # Make sure the group exists
    group = get_object_or_404(Group, name=name, local_site=local_site)

    if not group.is_accessible_by(request.user):
        return _render_permission_denied(
            request, 'reviews/group_permission_denied.html')

    datagrid = ReviewRequestDataGrid(
        request,
        ReviewRequest.objects.to_group(name,
                                       local_site,
                                       user=request.user,
                                       status=None,
                                       with_counts=True),
        _("Review requests for %s") % name,
        local_site=local_site)

    return datagrid.render_to_response(template_name)


@check_login_required
@check_local_site_access
def group_members(request,
                  name,
                  template_name='reviews/datagrid.html',
                  local_site=None):
    """
    A list of users registered for a particular group.
    """
    # Make sure the group exists
    group = get_object_or_404(Group,
                              name=name,
                              local_site=local_site)

    if not group.is_accessible_by(request.user):
        return _render_permission_denied(
            request, 'reviews/group_permission_denied.html')

    datagrid = SubmitterDataGrid(request,
                                 group.users.filter(is_active=True),
                                 _("Members of group %s") % name)

    return datagrid.render_to_response(template_name)


@check_login_required
@check_local_site_access
def submitter(request,
              username,
              template_name='reviews/user_page.html',
              local_site=None):
    """
    A list of review requests owned by a particular user.
    """
    # Make sure the user exists
    if local_site:
        try:
            user = local_site.users.get(username=username)
        except User.DoesNotExist:
            raise Http404
    else:
        user = get_object_or_404(User, username=username)

    datagrid = ReviewRequestDataGrid(
        request,
        ReviewRequest.objects.from_user(username,
                                        user=request.user,
                                        status=None,
                                        with_counts=True,
                                        local_site=local_site,
                                        filter_private=True),
        _("%s's review requests") % username,
        local_site=local_site)

    return datagrid.render_to_response(template_name, extra_context={
        'show_profile': user.is_profile_visible(request.user),
        'sidebar_hooks': UserPageSidebarHook.hooks,
        'viewing_user': user,
        'groups': user.review_groups.accessible(request.user),
    })


<<<<<<< HEAD
class ReviewsDiffViewerView(DiffViewerView):
    """Renders the diff viewer for a review request.
=======
@check_login_required
@check_local_site_access
def diff(request,
         review_request_id,
         revision=None,
         interdiff_revision=None,
         local_site=None,
         template_name='diffviewer/view_diff.html'):
    """
    A wrapper around diffviewer.views.view_diff that handles querying for
    diffs owned by a review request,taking into account interdiffs and
    providing the user's current review of the diff if it exists.
    """
    review_request, response = \
        _find_review_request(request, review_request_id, local_site)

    if not review_request:
        return response

    draft = review_request.get_draft(request.user)
    diffset = _query_for_diff(review_request, request.user, revision, draft)

    interdiffset = None
    review = None
>>>>>>> 0b854140

    This wraps the base DiffViewerView to display a diff for the given
    review request and the given diff revision or range.

    The view expects the following parameters to be provided:

        * review_request_id
          - The ID of the ReviewRequest containing the diff to render.

    The following may also be provided:

        * revision
          - The DiffSet revision to render.

        * interdiff_revision
          - The second DiffSet revision in an interdiff revision range.

        * local_site_name
          - The name of the LocalSite for the ReviewRequest must be on.

    See DiffViewerView's documentation for the accepted query parameters.
    """
    @method_decorator(check_login_required)
    @augment_method_from(DiffViewerView)
    def dispatch(self, *args, **kwargs):
        pass

    def get(self, request, review_request_id, revision=None,
            interdiff_revision=None, local_site_name=None):
        """Handles GET requests for this view.

        This will look up the review request and DiffSets, given the
        provided information, and pass them to the parent class for rendering.
        """
        review_request, response = \
            _find_review_request(request, review_request_id, local_site_name)

        if not review_request:
            return response

        self.review_request = review_request
        self.draft = review_request.get_draft(request.user)
        self.diffset = _query_for_diff(review_request, request.user,
                                       revision, self.draft)
        self.interdiffset = None

        if interdiff_revision and interdiff_revision != revision:
            # An interdiff revision was specified. Try to find a matching
            # diffset.
            self.interdiffset = _query_for_diff(review_request, request.user,
                                                interdiff_revision, self.draft)

        return super(ReviewsDiffViewerView, self).get(
            request, self.diffset, self.interdiffset)

    def get_context_data(self, *args, **kwargs):
        """Calculates additional context data for rendering.

        This provides some additional data used for rendering the diff
        viewer. This data is more specific to the reviewing functionality,
        as opposed to the data calculated by DiffViewerView.get_context_data,
        which is more focused on the actual diff.
        """
        # Try to find an existing pending review of this diff from the
        # current user.
        pending_review = \
            self.review_request.get_pending_review(self.request.user)

        has_draft_diff = self.draft and self.draft.diffset
        is_draft_diff = has_draft_diff and self.draft.diffset == self.diffset
        is_draft_interdiff = (has_draft_diff and self.interdiffset and
                              self.draft.diffset == self.interdiffset)

        # Get the list of diffsets. We only want to calculate this once.
        diffsets = self.review_request.get_diffsets()
        num_diffs = len(diffsets)

        if num_diffs > 0:
            latest_diffset = diffsets[-1]
        else:
            latest_diffset = None

        if self.draft and self.draft.diffset:
            num_diffs += 1

        last_activity_time, updated_object = \
            self.review_request.get_last_activity(diffsets)

        file_attachments = list(self.review_request.get_file_attachments())
        screenshots = list(self.review_request.get_screenshots())

        try:
            latest_changedesc = \
                self.review_request.changedescs.filter(public=True).latest()
        except ChangeDescription.DoesNotExist:
            latest_changedesc = None

        # Compute the lists of comments based on filediffs and interfilediffs.
        # We do this using the 'through' table so that we can select_related
        # the reviews and comments.
        comments = {}
        q = Comment.review.related.field.rel.through.objects.filter(
            review__review_request=self.review_request)
        q = q.select_related()

        for obj in q:
            comment = obj.comment
            comment._review = obj.review
            key = (comment.filediff_id, comment.interfilediff_id)
            comments.setdefault(key, []).append(comment)

        close_description = ''
        close_description_rich_text = False

        if latest_changedesc and 'status' in latest_changedesc.fields_changed:
            status = latest_changedesc.fields_changed['status']['new'][0]

            if status in (ReviewRequest.DISCARDED, ReviewRequest.SUBMITTED):
                close_description = latest_changedesc.text
                close_description_rich_text = latest_changedesc.rich_text

        context = super(ReviewsDiffViewerView, self).get_context_data(
            *args, **kwargs)

        context.update({
            'close_description': close_description,
            'close_description_rich_text': close_description_rich_text,
            'diffsets': diffsets,
            'latest_diffset': latest_diffset,
            'review': pending_review,
            'review_request_details': self.draft or self.review_request,
            'draft': self.draft,
            'last_activity_time': last_activity_time,
            'file_attachments': [file_attachment
                                 for file_attachment in file_attachments
                                 if not file_attachment.is_from_diff],
            'all_file_attachments': file_attachments,
            'screenshots': screenshots,
            'comments': comments,
        })

        context.update(
            make_review_request_context(self.request, self.review_request))

        diffset_pair = context['diffset_pair']
        context['diff_context'].update({
            'num_diffs': num_diffs,
            'comments_hint': {
                'has_other_comments': has_comments_in_diffsets_excluding(
                    pending_review, diffset_pair),
                'diffsets_with_comments': [
                    {
                        'revision': diffset_info['diffset'].revision,
                        'is_current': diffset_info['is_current'],
                    }
                    for diffset_info in diffsets_with_comments(
                        pending_review, diffset_pair)
                ],
                'interdiffs_with_comments': [
                    {
                        'old_revision': pair['diffset'].revision,
                        'new_revision': pair['interdiff'].revision,
                        'is_current': pair['is_current'],
                    }
                    for pair in interdiffs_with_comments(
                        pending_review, diffset_pair)
                ],
            },
        })
        context['diff_context']['revision'].update({
            'latest_revision': (latest_diffset.revision
                                if latest_diffset else None),
            'is_draft_diff': is_draft_diff,
            'is_draft_interdiff': is_draft_interdiff,
        })

        files = []
        for f in context['files']:
            filediff = f['filediff']
            interfilediff = f['interfilediff']
            data = {
                'newfile': f['newfile'],
                'binary': f['binary'],
                'deleted': f['deleted'],
                'id': f['filediff'].pk,
                'depot_filename': f['depot_filename'],
                'dest_filename': f['dest_filename'],
                'dest_revision': f['dest_revision'],
                'revision': f['revision'],
                'filediff': {
                    'id': filediff.id,
                    'revision': filediff.diffset.revision,
                },
                'index': f['index'],
                'comment_counts': comment_counts(self.request.user, comments,
                                                 filediff, interfilediff),
            }

            if interfilediff:
                data['interfilediff'] = {
                    'id': interfilediff.id,
                    'revision': interfilediff.diffset.revision,
                }

            files.append(data)

        context['diff_context']['files'] = files

        return context


@check_login_required
@check_local_site_access
def raw_diff(request, review_request_id, revision=None, local_site=None):
    """
    Displays a raw diff of all the filediffs in a diffset for the
    given review request.
    """
    review_request, response = \
        _find_review_request(request, review_request_id, local_site)

    if not review_request:
        return response

    draft = review_request.get_draft(request.user)
    diffset = _query_for_diff(review_request, request.user, revision, draft)

    tool = review_request.repository.get_scmtool()
    data = tool.get_parser('').raw_diff(diffset)

    resp = HttpResponse(data, mimetype='text/x-patch')

    if diffset.name == 'diff':
        filename = "rb%d.patch" % review_request.display_id
    else:
        filename = six.text_type(diffset.name).encode('ascii', 'ignore')

    resp['Content-Disposition'] = 'inline; filename=%s' % filename
    set_last_modified(resp, diffset.timestamp)

    return resp


@check_login_required
@check_local_site_access
def comment_diff_fragments(
    request,
    review_request_id,
    comment_ids,
    template_name='reviews/load_diff_comment_fragments.js',
    comment_template_name='reviews/diff_comment_fragment.html',
    error_template_name='diffviewer/diff_fragment_error.html',
    local_site=None):
    """
    Returns the fragment representing the parts of a diff referenced by the
    specified list of comment IDs. This is used to allow batch lazy-loading
    of these diff fragments based on filediffs, since they may not be cached
    and take time to generate.
    """
    # While we don't actually need the review request, we still want to do this
    # lookup in order to get the permissions checking.
    review_request, response = \
        _find_review_request(request, review_request_id, local_site)

    if not review_request:
        return response

    comments = get_list_or_404(Comment, pk__in=comment_ids.split(","))
    latest_timestamp = get_latest_timestamp([comment.timestamp
                                             for comment in comments])

    if get_modified_since(request, latest_timestamp):
        return HttpResponseNotModified()

    context = RequestContext(request, {
        'comment_entries': [],
        'container_prefix': request.GET.get('container_prefix'),
        'queue_name': request.GET.get('queue'),
    })

    had_error, context['comment_entries'] = \
        build_diff_comment_fragments(comments,
                                     context,
                                     comment_template_name,
                                     error_template_name)

    page_content = render_to_string(template_name, context)

    if had_error:
        return HttpResponseServerError(page_content)

    response = HttpResponse(page_content)
    set_last_modified(response, comment.timestamp)
    response['Expires'] = http_date(time.time() + 60 * 60 * 24 * 365)  # 1 year
    return response


<<<<<<< HEAD
class ReviewsDiffFragmentView(DiffFragmentView):
    """Renders a fragment from a file in the diff viewer.
=======
@check_login_required
@check_local_site_access
def diff_fragment(request,
                  review_request_id,
                  revision,
                  filediff_id,
                  interdiff_revision=None,
                  chunkindex=None,
                  template_name='diffviewer/diff_file_fragment.html',
                  local_site=None):
    """
    Wrapper around diffviewer.views.view_diff_fragment that takes a review
    request.
>>>>>>> 0b854140

    Displays just a fragment of a diff or interdiff owned by the given
    review request. The fragment is identified by the chunk index in the
    diff.

    The view expects the following parameters to be provided:

        * review_request_id
          - The ID of the ReviewRequest containing the diff to render.

        * revision
          - The DiffSet revision to render.

        * filediff_id
          - The ID of the FileDiff within the DiffSet.

    The following may also be provided:

        * interdiff_revision
          - The second DiffSet revision in an interdiff revision range.

        * chunkindex
          - The index (0-based) of the chunk to render. If left out, the
            entire file will be rendered.

        * local_site_name
          - The name of the LocalSite for the ReviewRequest must be on.

    See DiffFragmentView's documentation for the accepted query parameters.
    """
<<<<<<< HEAD
    @method_decorator(check_login_required)
    @augment_method_from(DiffFragmentView)
    def dispatch(self, *args, **kwargs):
        pass
=======
    review_request, response = \
        _find_review_request(request, review_request_id, local_site)
>>>>>>> 0b854140

    def get(self, request, review_request_id, revision, filediff_id,
            interdiff_revision=None, chunkindex=None,
            local_site_name=None, *args, **kwargs):
        """Handles GET requests for this view.

        This will look up the review request and DiffSets, given the
        provided information, and pass them to the parent class for rendering.
        """
        self.review_request, response = \
            _find_review_request(request, review_request_id, local_site_name)

        if not self.review_request:
            return response

        draft = self.review_request.get_draft(request.user)

        if interdiff_revision is not None:
            interdiffset = _query_for_diff(self.review_request, request.user,
                                           interdiff_revision, draft)
        else:
            interdiffset = None

        diffset = _query_for_diff(self.review_request, request.user,
                                  revision, draft)

        return super(ReviewsDiffFragmentView, self).get(
            request,
            diffset_or_id=diffset,
            filediff_id=filediff_id,
            interdiffset_or_id=interdiffset,
            chunkindex=chunkindex)

    def create_renderer(self, *args, **kwargs):
        """Creates the DiffRenderer for this fragment.

        This will augment the renderer for binary files by looking up
        file attachments, if review UIs are involved, disabling caching.
        """
        renderer = super(ReviewsDiffFragmentView, self).create_renderer(
            *args, **kwargs)

        if self.diff_file['binary']:
            # Determine the file attachments to display in the diff viewer,
            # if any.
            filediff = self.diff_file['filediff']
            interfilediff = self.diff_file['interfilediff']

            orig_attachment = None
            modified_attachment = None

            if self.diff_file['force_interdiff']:
                orig_attachment = self._get_diff_file_attachment(filediff)
                modified_attachment = \
                    self._get_diff_file_attachment(interfilediff)
            else:
                modified_attachment = self._get_diff_file_attachment(filediff)

                if not self.diff_file['is_new_file']:
                    orig_attachment = \
                        self._get_diff_file_attachment(filediff, False)

            diff_review_ui = None
            diff_review_ui_html = None
            orig_review_ui = None
            orig_review_ui_html = None
            modified_review_ui = None
            modified_review_ui_html = None

            if orig_attachment:
                orig_review_ui = orig_attachment.review_ui

            if modified_attachment:
                modified_review_ui = modified_attachment.review_ui

            # See if we're able to generate a diff review UI for these files.
            if (orig_review_ui and modified_review_ui and
                orig_review_ui.__class__ is modified_review_ui.__class__ and
                modified_review_ui.supports_diffing):
                # Both files are able to be diffed by this review UI.
                # We'll display a special diff review UI instead of two
                # side-by-side review UIs.
                diff_review_ui = modified_review_ui
                diff_review_ui.set_diff_against(orig_attachment)
                diff_review_ui_html = \
                    self._render_review_ui(diff_review_ui, False)
            else:
                # We won't be showing a diff of these files. Instead, just
                # grab the review UIs and render them.
                orig_review_ui_html = \
                    self._render_review_ui(orig_review_ui)
                modified_review_ui_html = \
                    self._render_review_ui(modified_review_ui)

            if (diff_review_ui_html or orig_review_ui_html or
                modified_review_ui_html):
                # Don't cache the view, because the Review UI may care about
                # state that we can't anticipate. At the least, it may have
                # comments or other data that change between renders, and we
                # don't want that to go stale.
                renderer.allow_caching = False

            renderer.extra_context.update({
                'orig_diff_file_attachment': orig_attachment,
                'modified_diff_file_attachment': modified_attachment,
                'orig_attachment_review_ui_html': orig_review_ui_html,
                'modified_attachment_review_ui_html': modified_review_ui_html,
                'diff_attachment_review_ui_html': diff_review_ui_html,
            })

        renderer.extra_context.update(self._get_download_links(renderer))

        return renderer

    def get_context_data(self, **kwargs):
        return {
            'review_request': self.review_request,
        }

    def _get_download_links(self, renderer):
        if self.diff_file['binary']:
            orig_attachment = \
                renderer.extra_context['orig_diff_file_attachment']
            modified_attachment = \
                renderer.extra_context['modified_diff_file_attachment']

            if orig_attachment:
                download_orig_url = orig_attachment.get_absolute_url()
            else:
                download_orig_url = None

            if modified_attachment:
                download_modified_url = modified_attachment.get_absolute_url()
            else:
                download_modified_url = None
        else:
            filediff = self.diff_file['filediff']
            interfilediff = self.diff_file['interfilediff']
            diffset = filediff.diffset

            if interfilediff:
                orig_url_name = 'download-modified-file'
                modified_revision = interfilediff.diffset.revision
                modified_filediff_id = interfilediff.pk
            else:
                orig_url_name = 'download-orig-file'
                modified_revision = diffset.revision
                modified_filediff_id = filediff.pk

            download_orig_url = reverse(orig_url_name, kwargs={
                'review_request_id': self.review_request.display_id,
                'revision': diffset.revision,
                'filediff_id': filediff.pk,
            })

            download_modified_url = reverse('download-modified-file', kwargs={
                'review_request_id': self.review_request.display_id,
                'revision': modified_revision,
                'filediff_id': modified_filediff_id,
            })

        return {
            'download_orig_url': download_orig_url,
            'download_modified_url': download_modified_url,
        }

    def _render_review_ui(self, review_ui, inline_only=True):
        """Renders the review UI for a file attachment."""
        if review_ui and (not inline_only or review_ui.allow_inline):
            return mark_safe(review_ui.render_to_string(self.request))

        return None

    def _get_diff_file_attachment(self, filediff, use_modified=True):
        """Fetch the FileAttachment associated with a FileDiff.

        This will query for the FileAttachment based on the provided filediff,
        and set the retrieved diff file attachment to a variable whose name is
        provided as an argument to this tag.

        If 'use_modified' is True, the FileAttachment returned will be from the
        modified version of the new file. Otherwise, it's the original file
        that's being modified.

        If no matching FileAttachment is found or if there is more than one
        FileAttachment associated with one FileDiff, None is returned. An error
        is logged in the latter case.
        """
        if not filediff:
            return None

        try:
            return FileAttachment.objects.get_for_filediff(filediff,
                                                           use_modified)
        except ObjectDoesNotExist:
            return None
        except MultipleObjectsReturned:
            # Only one FileAttachment should be associated with a FileDiff
            logging.error('More than one FileAttachments associated with '
                          'FileDiff %s',
                          filediff.pk,
                          exc_info=1)
            return None


@check_login_required
@check_local_site_access
def preview_review_request_email(
    request,
    review_request_id,
    format,
    text_template_name='notifications/review_request_email.txt',
    html_template_name='notifications/review_request_email.html',
    changedesc_id=None,
    local_site=None):
    """
    Previews the e-mail message that would be sent for an initial
    review request or an update.

    This is mainly used for debugging.
    """
    review_request, response = \
        _find_review_request(request, review_request_id, local_site)

    if not review_request:
        return response

    extra_context = {}

    if changedesc_id:
        changedesc = get_object_or_404(ChangeDescription, pk=changedesc_id)
        extra_context['change_text'] = changedesc.text
        extra_context['changes'] = changedesc.fields_changed

    siteconfig = SiteConfiguration.objects.get_current()

    if format == 'text':
        template_name = text_template_name
        mimetype = 'text/plain'
    elif format == 'html':
        template_name = html_template_name
        mimetype = 'text/html'
    else:
        raise Http404

    return HttpResponse(render_to_string(
        template_name,
        RequestContext(request, dict({
            'review_request': review_request,
            'user': request.user,
            'domain': Site.objects.get_current().domain,
            'domain_method': siteconfig.get("site_domain_method"),
        }, **extra_context)),
    ), mimetype=mimetype)


@check_login_required
@check_local_site_access
def preview_review_email(request, review_request_id, review_id, format,
                         text_template_name='notifications/review_email.txt',
                         html_template_name='notifications/review_email.html',
                         extra_context={},
                         local_site=None):
    """
    Previews the e-mail message that would be sent for a review of a
    review request.

    This is mainly used for debugging.
    """
    review_request, response = \
        _find_review_request(request, review_request_id, local_site)

    if not review_request:
        return response

    review = get_object_or_404(Review, pk=review_id,
                               review_request=review_request)
    siteconfig = SiteConfiguration.objects.get_current()

    review.ordered_comments = \
        review.comments.order_by('filediff', 'first_line')

    if format == 'text':
        template_name = text_template_name
        mimetype = 'text/plain'
    elif format == 'html':
        template_name = html_template_name
        mimetype = 'text/html'
    else:
        raise Http404

    context = {
        'review_request': review_request,
        'review': review,
        'user': request.user,
        'domain': Site.objects.get_current().domain,
        'domain_method': siteconfig.get("site_domain_method"),
    }
    context.update(extra_context)

    has_error, context['comment_entries'] = \
        build_diff_comment_fragments(
            review.ordered_comments, context,
            "notifications/email_diff_comment_fragment.html")

    return HttpResponse(
        render_to_string(template_name, RequestContext(request, context)),
        mimetype=mimetype)


@check_login_required
@check_local_site_access
def preview_reply_email(request, review_request_id, review_id, reply_id,
                        format,
                        text_template_name='notifications/reply_email.txt',
                        html_template_name='notifications/reply_email.html',
                        local_site=None):
    """
    Previews the e-mail message that would be sent for a reply to a
    review of a review request.

    This is mainly used for debugging.
    """
    review_request, response = \
        _find_review_request(request, review_request_id, local_site)

    if not review_request:
        return response

    review = get_object_or_404(Review, pk=review_id,
                               review_request=review_request)
    reply = get_object_or_404(Review, pk=reply_id, base_reply_to=review)
    siteconfig = SiteConfiguration.objects.get_current()

    reply.ordered_comments = \
        reply.comments.order_by('filediff', 'first_line')

    if format == 'text':
        template_name = text_template_name
        mimetype = 'text/plain'
    elif format == 'html':
        template_name = html_template_name
        mimetype = 'text/html'
    else:
        raise Http404

    context = {
        'review_request': review_request,
        'review': review,
        'reply': reply,
        'user': request.user,
        'domain': Site.objects.get_current().domain,
        'domain_method': siteconfig.get("site_domain_method"),
    }

    has_error, context['comment_entries'] = \
        build_diff_comment_fragments(
            reply.ordered_comments, context,
            "notifications/email_diff_comment_fragment.html")

    return HttpResponse(
        render_to_string(template_name, RequestContext(request, context)),
        mimetype=mimetype)


@check_login_required
@check_local_site_access
def review_file_attachment(request, review_request_id, file_attachment_id,
                           local_site=None):
    """Displays a file attachment with a review UI."""
    review_request, response = \
        _find_review_request(request, review_request_id, local_site)

    if not review_request:
        return response

    file_attachment = get_object_or_404(FileAttachment, pk=file_attachment_id)
    review_ui = file_attachment.review_ui

    if review_ui:
        return review_ui.render_to_response(request)
    else:
        raise Http404


@check_login_required
@check_local_site_access
def view_screenshot(request, review_request_id, screenshot_id,
                    local_site=None):
    """
    Displays a screenshot, along with any comments that were made on it.
    """
    review_request, response = \
        _find_review_request(request, review_request_id, local_site)

    if not review_request:
        return response

    screenshot = get_object_or_404(Screenshot, pk=screenshot_id)
    review_ui = LegacyScreenshotReviewUI(review_request, screenshot)

    return review_ui.render_to_response(request)


<<<<<<< HEAD
class ReviewRequestSearchView(SearchView):
    template = 'reviews/search.html'
=======
@check_login_required
@check_local_site_access
def search(request,
           template_name='reviews/search.html',
           local_site=None):
    """
    Searches review requests on Review Board based on a query string.
    """
    query = request.GET.get('q', '')
    siteconfig = SiteConfiguration.objects.get_current()
>>>>>>> 0b854140

    def __call__(self, request):
        siteconfig = SiteConfiguration.objects.get_current()

        if not siteconfig.get("search_enable"):
            return render(request, 'search/search_disabled.html')

        self.max_search_results = siteconfig.get("max_search_results")
        ReviewRequestSearchView.results_per_page = \
            siteconfig.get("search_results_per_page")

        return super(ReviewRequestSearchView, self).__call__(request)

    def get_query(self):
        return self.request.GET.get('q', '').strip()

    def get_results(self):
        # XXX: SearchQuerySet does not provide an API to limit the number of
        # results returned. Unlike QuerySet, slicing a SearchQuerySet does not
        # limit the number of results pulled from the database. There is a
        # potential performance issue with this that needs to be addressed.
        if self.query.isdigit():
            sqs = SearchQuerySet().filter(
                review_request_id=self.query).load_all()
        else:
            sqs = SearchQuerySet().raw_search(self.query).load_all()

<<<<<<< HEAD
        self.total_hits = len(sqs)
        return sqs[:self.max_search_results]

    def extra_context(self):
        return {
            'hits_returned': len(self.results),
            'total_hits': self.total_hits,
        }

    def create_response(self):
        if not self.query:
            return HttpResponseRedirect(reverse("all-review-requests"))

        if self.query.isdigit() and self.results:
            return HttpResponseRedirect(
                self.results[0].object.get_absolute_url())

        paginator, page = self.build_page()
        context = {
            'query': self.query,
            'page': page,
            'paginator': paginator,
        }
        context.update(self.extra_context())

        return render_to_response(self.template, context,
            context_instance=self.context_class(self.request))
=======
    try:
        searcher = lucene.IndexSearcher(store)
    except lucene.JavaError, e:
        # FIXME: show a useful error
        raise e

    if lucene_is_2x:
        parser = lucene.QueryParser('text', lucene.StandardAnalyzer())
        result_ids = [int(lucene.Hit.cast_(hit).getDocument().get('id')) \
                      for hit in searcher.search(parser.parse(query))]
    elif lucene_is_3x:
        parser = lucene.QueryParser(lucene.Version.LUCENE_CURRENT, 'text',
            lucene.StandardAnalyzer(lucene.Version.LUCENE_CURRENT))
        result_ids = [searcher.doc(hit.doc).get('id') \
                      for hit in searcher.search(parser.parse(query), 100).scoreDocs]

    searcher.close()

    results = ReviewRequest.objects.filter(id__in=result_ids,
                                           local_site=local_site)

    return object_list(request=request,
                       queryset=results,
                       paginate_by=10,
                       template_name=template_name,
                       extra_context={'query': query,
                                      'extra_query': 'q=%s' % query,
                                     })
>>>>>>> 0b854140


@check_login_required
@check_local_site_access
def user_infobox(request, username,
                 template_name='accounts/user_infobox.html',
                 local_site=None):
    """Displays a user info popup.

    This is meant to be embedded in other pages, rather than being
    a standalone page.
    """
    user = get_object_or_404(User, username=username)
    show_profile = user.is_profile_visible(request.user)

    etag = ':'.join([user.first_name,
                     user.last_name,
                     user.email,
                     six.text_type(user.last_login),
                     six.text_type(settings.AJAX_SERIAL),
                     six.text_type(show_profile)])
    etag = etag.encode('ascii', 'replace')

    if etag_if_none_match(request, etag):
        return HttpResponseNotModified()

    response = render_to_response(template_name, RequestContext(request, {
        'show_profile': show_profile,
        'requested_user': user,
    }))
    set_etag(response, etag)

    return response


def _download_diff_file(modified, request, review_request_id, revision,
                        filediff_id, local_site_name=None):
    """Downloads an original or modified file from a diff.

    This will fetch the file from a FileDiff, optionally patching it,
    and return the result as an HttpResponse.
    """
    review_request, response = \
        _find_review_request(request, review_request_id, local_site_name)

    if not review_request:
        return response

    draft = review_request.get_draft(request.user)
    diffset = _query_for_diff(review_request, request.user, revision, draft)
    filediff = get_object_or_404(diffset.files, pk=filediff_id)
    encoding_list = diffset.repository.get_encoding_list()
    data = get_original_file(filediff, request, encoding_list)

    if modified:
        data = get_patched_file(data, filediff, request)

    data = convert_to_unicode(data, encoding_list)[1]

    return HttpResponse(data, mimetype='text/plain; charset=utf-8')


def download_orig_file(*args, **kwargs):
    """Downloads an original file from a diff."""
    return _download_diff_file(False, *args, **kwargs)


def download_modified_file(*args, **kwargs):
    """Downloads a modified file from a diff."""
    return _download_diff_file(True, *args, **kwargs)<|MERGE_RESOLUTION|>--- conflicted
+++ resolved
@@ -62,15 +62,10 @@
                                         Group, ReviewRequest, Review,
                                         Screenshot, ScreenshotComment)
 from reviewboard.scmtools.core import PRE_CREATION
-<<<<<<< HEAD
 from reviewboard.scmtools.models import Repository
+from reviewboard.site.decorators import check_local_site_access
 from reviewboard.site.models import LocalSite
-=======
-from reviewboard.scmtools.errors import SCMError
-from reviewboard.site.decorators import check_local_site_access
 from reviewboard.site.urlresolvers import local_site_reverse
-from reviewboard.ssh.errors import SSHError
->>>>>>> 0b854140
 from reviewboard.webapi.encoder import status_to_string
 
 
@@ -260,16 +255,13 @@
     This handles the creation of a review request based on either an existing
     changeset or the provided information.
     """
-<<<<<<< HEAD
-    if local_site_name:
-        local_site = get_object_or_404(LocalSite, name=local_site_name)
-        if not local_site.is_accessible_by(request.user):
-            return _render_permission_denied(request)
-    else:
-        local_site = None
-
     valid_repos = []
     repos = Repository.objects.accessible(request.user, local_site=local_site)
+
+    if local_site:
+        local_site_name = local_site.name
+    else:
+        local_site_name = ''
 
     for repo in repos.order_by('name'):
         try:
@@ -279,7 +271,7 @@
                 'name': repo.name,
                 'scmtool_name': scmtool.name,
                 'supports_post_commit': repo.supports_post_commit,
-                'local_site_name': local_site_name or '',
+                'local_site_name': local_site_name,
                 'files_only': False,
                 'requires_change_number': scmtool.supports_pending_changesets,
                 'requires_basedir': not scmtool.get_diffs_use_absolute_paths(),
@@ -295,26 +287,8 @@
         'scmtool_name': '',
         'supports_post_commit': False,
         'files_only': True,
-        'local_site_name': local_site_name or '',
+        'local_site_name': local_site_name,
     })
-=======
-    if request.method == 'POST':
-        form = NewReviewRequestForm(request, request.user, local_site,
-                                    request.POST, request.FILES)
-
-        if form.is_valid():
-            try:
-                review_request = form.create(
-                    user=request.user,
-                    diff_file=request.FILES.get('diff_path'),
-                    parent_diff_file=request.FILES.get('parent_diff_path'),
-                    local_site=local_site)
-                return HttpResponseRedirect(review_request.get_absolute_url())
-            except:
-                pass
-    else:
-        form = NewReviewRequestForm(request, request.user, local_site)
->>>>>>> 0b854140
 
     return render_to_response(template_name, RequestContext(request, {
         'repos': valid_repos,
@@ -768,55 +742,12 @@
     return response
 
 
-<<<<<<< HEAD
-=======
-@login_required
-@check_local_site_access
-@cache_control(no_cache=True, no_store=True, max_age=0, must_revalidate=True)
-def review_draft_inline_form(request,
-                             review_request_id,
-                             template_name,
-                             local_site=None):
-    review_request, response = \
-        _find_review_request(request, review_request_id, local_site)
-
-    if not review_request:
-        return response
-
-    review = review_request.get_pending_review(request.user)
-
-    # This may be a brand new review. If so, we don't have a review object.
-    if review:
-        review.ordered_comments = \
-            review.comments.order_by('filediff', 'first_line')
-
-    return render_to_response(template_name, RequestContext(request, {
-        'review_request': review_request,
-        'review': review,
-        'PRE_CREATION': PRE_CREATION,
-    }))
-
-
->>>>>>> 0b854140
 @check_login_required
 @check_local_site_access
 def all_review_requests(request,
                         local_site=None,
                         template_name='reviews/datagrid.html'):
-<<<<<<< HEAD
     """Displays a list of all review requests."""
-    if local_site_name:
-        local_site = get_object_or_404(LocalSite, name=local_site_name)
-        if not local_site.is_accessible_by(request.user):
-            return _render_permission_denied(request)
-    else:
-        local_site = None
-
-=======
-    """
-    Displays a list of all review requests.
-    """
->>>>>>> 0b854140
     datagrid = ReviewRequestDataGrid(
         request,
         ReviewRequest.objects.public(user=request.user,
@@ -833,19 +764,7 @@
 def submitter_list(request,
                    local_site=None,
                    template_name='reviews/datagrid.html'):
-<<<<<<< HEAD
     """Displays a list of all users."""
-    if local_site_name:
-        local_site = get_object_or_404(LocalSite, name=local_site_name)
-        if not local_site.is_accessible_by(request.user):
-            return _render_permission_denied(request)
-    else:
-        local_site = None
-=======
-    """
-    Displays a list of all users.
-    """
->>>>>>> 0b854140
     grid = SubmitterDataGrid(request, local_site=local_site)
     return grid.render_to_response(template_name)
 
@@ -855,19 +774,7 @@
 def group_list(request,
                local_site=None,
                template_name='reviews/datagrid.html'):
-<<<<<<< HEAD
     """Displays a list of all review groups."""
-    if local_site_name:
-        local_site = get_object_or_404(LocalSite, name=local_site_name)
-        if not local_site.is_accessible_by(request.user):
-            return _render_permission_denied(request)
-    else:
-        local_site = None
-=======
-    """
-    Displays a list of all review groups.
-    """
->>>>>>> 0b854140
     grid = GroupDataGrid(request, local_site=local_site)
     return grid.render_to_response(template_name)
 
@@ -1002,35 +909,8 @@
     })
 
 
-<<<<<<< HEAD
 class ReviewsDiffViewerView(DiffViewerView):
     """Renders the diff viewer for a review request.
-=======
-@check_login_required
-@check_local_site_access
-def diff(request,
-         review_request_id,
-         revision=None,
-         interdiff_revision=None,
-         local_site=None,
-         template_name='diffviewer/view_diff.html'):
-    """
-    A wrapper around diffviewer.views.view_diff that handles querying for
-    diffs owned by a review request,taking into account interdiffs and
-    providing the user's current review of the diff if it exists.
-    """
-    review_request, response = \
-        _find_review_request(request, review_request_id, local_site)
-
-    if not review_request:
-        return response
-
-    draft = review_request.get_draft(request.user)
-    diffset = _query_for_diff(review_request, request.user, revision, draft)
-
-    interdiffset = None
-    review = None
->>>>>>> 0b854140
 
     This wraps the base DiffViewerView to display a diff for the given
     review request and the given diff revision or range.
@@ -1048,25 +928,26 @@
         * interdiff_revision
           - The second DiffSet revision in an interdiff revision range.
 
-        * local_site_name
-          - The name of the LocalSite for the ReviewRequest must be on.
+        * local_site
+          - The LocalSite the ReviewRequest must be on, if any.
 
     See DiffViewerView's documentation for the accepted query parameters.
     """
     @method_decorator(check_login_required)
+    @method_decorator(check_local_site_access)
     @augment_method_from(DiffViewerView)
     def dispatch(self, *args, **kwargs):
         pass
 
     def get(self, request, review_request_id, revision=None,
-            interdiff_revision=None, local_site_name=None):
+            interdiff_revision=None, local_site=None):
         """Handles GET requests for this view.
 
         This will look up the review request and DiffSets, given the
         provided information, and pass them to the parent class for rendering.
         """
         review_request, response = \
-            _find_review_request(request, review_request_id, local_site_name)
+            _find_review_request(request, review_request_id, local_site)
 
         if not review_request:
             return response
@@ -1328,24 +1209,8 @@
     return response
 
 
-<<<<<<< HEAD
 class ReviewsDiffFragmentView(DiffFragmentView):
     """Renders a fragment from a file in the diff viewer.
-=======
-@check_login_required
-@check_local_site_access
-def diff_fragment(request,
-                  review_request_id,
-                  revision,
-                  filediff_id,
-                  interdiff_revision=None,
-                  chunkindex=None,
-                  template_name='diffviewer/diff_file_fragment.html',
-                  local_site=None):
-    """
-    Wrapper around diffviewer.views.view_diff_fragment that takes a review
-    request.
->>>>>>> 0b854140
 
     Displays just a fragment of a diff or interdiff owned by the given
     review request. The fragment is identified by the chunk index in the
@@ -1371,31 +1236,27 @@
           - The index (0-based) of the chunk to render. If left out, the
             entire file will be rendered.
 
-        * local_site_name
-          - The name of the LocalSite for the ReviewRequest must be on.
+        * local_site
+          - The LocalSite the ReviewRequest must be on, if any.
 
     See DiffFragmentView's documentation for the accepted query parameters.
     """
-<<<<<<< HEAD
     @method_decorator(check_login_required)
+    @method_decorator(check_local_site_access)
     @augment_method_from(DiffFragmentView)
     def dispatch(self, *args, **kwargs):
         pass
-=======
-    review_request, response = \
-        _find_review_request(request, review_request_id, local_site)
->>>>>>> 0b854140
 
     def get(self, request, review_request_id, revision, filediff_id,
             interdiff_revision=None, chunkindex=None,
-            local_site_name=None, *args, **kwargs):
+            local_site=None, *args, **kwargs):
         """Handles GET requests for this view.
 
         This will look up the review request and DiffSets, given the
         provided information, and pass them to the parent class for rendering.
         """
         self.review_request, response = \
-            _find_review_request(request, review_request_id, local_site_name)
+            _find_review_request(request, review_request_id, local_site)
 
         if not self.review_request:
             return response
@@ -1789,23 +1650,12 @@
     return review_ui.render_to_response(request)
 
 
-<<<<<<< HEAD
 class ReviewRequestSearchView(SearchView):
     template = 'reviews/search.html'
-=======
-@check_login_required
-@check_local_site_access
-def search(request,
-           template_name='reviews/search.html',
-           local_site=None):
-    """
-    Searches review requests on Review Board based on a query string.
-    """
-    query = request.GET.get('q', '')
-    siteconfig = SiteConfiguration.objects.get_current()
->>>>>>> 0b854140
-
-    def __call__(self, request):
+
+    @method_decorator(check_login_required)
+    @method_decorator(check_local_site_access)
+    def __call__(self, request, local_site=None):
         siteconfig = SiteConfiguration.objects.get_current()
 
         if not siteconfig.get("search_enable"):
@@ -1831,7 +1681,6 @@
         else:
             sqs = SearchQuerySet().raw_search(self.query).load_all()
 
-<<<<<<< HEAD
         self.total_hits = len(sqs)
         return sqs[:self.max_search_results]
 
@@ -1859,36 +1708,6 @@
 
         return render_to_response(self.template, context,
             context_instance=self.context_class(self.request))
-=======
-    try:
-        searcher = lucene.IndexSearcher(store)
-    except lucene.JavaError, e:
-        # FIXME: show a useful error
-        raise e
-
-    if lucene_is_2x:
-        parser = lucene.QueryParser('text', lucene.StandardAnalyzer())
-        result_ids = [int(lucene.Hit.cast_(hit).getDocument().get('id')) \
-                      for hit in searcher.search(parser.parse(query))]
-    elif lucene_is_3x:
-        parser = lucene.QueryParser(lucene.Version.LUCENE_CURRENT, 'text',
-            lucene.StandardAnalyzer(lucene.Version.LUCENE_CURRENT))
-        result_ids = [searcher.doc(hit.doc).get('id') \
-                      for hit in searcher.search(parser.parse(query), 100).scoreDocs]
-
-    searcher.close()
-
-    results = ReviewRequest.objects.filter(id__in=result_ids,
-                                           local_site=local_site)
-
-    return object_list(request=request,
-                       queryset=results,
-                       paginate_by=10,
-                       template_name=template_name,
-                       extra_context={'query': query,
-                                      'extra_query': 'q=%s' % query,
-                                     })
->>>>>>> 0b854140
 
 
 @check_login_required
@@ -1925,14 +1744,14 @@
 
 
 def _download_diff_file(modified, request, review_request_id, revision,
-                        filediff_id, local_site_name=None):
+                        filediff_id, local_site=None):
     """Downloads an original or modified file from a diff.
 
     This will fetch the file from a FileDiff, optionally patching it,
     and return the result as an HttpResponse.
     """
     review_request, response = \
-        _find_review_request(request, review_request_id, local_site_name)
+        _find_review_request(request, review_request_id, local_site)
 
     if not review_request:
         return response
@@ -1951,11 +1770,15 @@
     return HttpResponse(data, mimetype='text/plain; charset=utf-8')
 
 
+@check_login_required
+@check_local_site_access
 def download_orig_file(*args, **kwargs):
     """Downloads an original file from a diff."""
     return _download_diff_file(False, *args, **kwargs)
 
 
+@check_login_required
+@check_local_site_access
 def download_modified_file(*args, **kwargs):
     """Downloads a modified file from a diff."""
     return _download_diff_file(True, *args, **kwargs)