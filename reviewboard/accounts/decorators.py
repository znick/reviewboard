from __future__ import unicode_literals

from django.contrib.auth.decorators import login_required
from djblets.siteconfig.models import SiteConfiguration
from djblets.util.decorators import simple_decorator

from reviewboard.accounts.models import Profile


@simple_decorator
def check_login_required(view_func):
    """
    A decorator that checks whether login is required on this installation
    and, if so, checks if the user is logged in. If login is required and
    the user is not logged in, they're redirected to the login link.
    """
    def _check(*args, **kwargs):
        siteconfig = SiteConfiguration.objects.get_current()

        if siteconfig.get("auth_require_sitewide_login"):
            return login_required(view_func)(*args, **kwargs)
        else:
            return view_func(*args, **kwargs)

    return _check


@simple_decorator
def valid_prefs_required(view_func):
    """
    A decorator that checks whether the user has completed the first-time
    setup by saving their preferences at least once. Redirects to the
    preferences URL if they have not.

    If the user is not logged in, this will do nothing. That allows it to
    be used with @check_login_required.
    """
    def _check_valid_prefs(request, *args, **kwargs):
<<<<<<< HEAD
        Profile.objects.get_or_create(user=request.user)
=======
        # Fetch the profile. If it exists, we're done, and it's cached for
        # later. If not, try to create it.
        if request.user.is_authenticated():
            try:
                request.user.get_profile()
            except Profile.DoesNotExist:
                # Inbetween the request and now, the profile may have been
                # created. That's okay, because we don't have anything special
                # to set, so just ignore it.
                try:
                    Profile.objects.create(user=request.user)
                except IntegrityError:
                    # It was created already. We're satisfied, so bail.
                    pass

>>>>>>> 0b854140
        return view_func(request, *args, **kwargs)

    return _check_valid_prefs<|MERGE_RESOLUTION|>--- conflicted
+++ resolved
@@ -36,25 +36,11 @@
     be used with @check_login_required.
     """
     def _check_valid_prefs(request, *args, **kwargs):
-<<<<<<< HEAD
-        Profile.objects.get_or_create(user=request.user)
-=======
         # Fetch the profile. If it exists, we're done, and it's cached for
         # later. If not, try to create it.
         if request.user.is_authenticated():
-            try:
-                request.user.get_profile()
-            except Profile.DoesNotExist:
-                # Inbetween the request and now, the profile may have been
-                # created. That's okay, because we don't have anything special
-                # to set, so just ignore it.
-                try:
-                    Profile.objects.create(user=request.user)
-                except IntegrityError:
-                    # It was created already. We're satisfied, so bail.
-                    pass
+            Profile.objects.get_or_create(user=request.user)
 
->>>>>>> 0b854140
         return view_func(request, *args, **kwargs)
 
     return _check_valid_prefs