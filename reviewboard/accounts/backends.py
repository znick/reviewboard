import logging
import pkg_resources
import re
import sre_constants
import sys
from warnings import warn

from django.conf import settings
from django.contrib.auth.backends import ModelBackend
from django.contrib.auth.models import User
from django.contrib.auth import get_backends
from django.contrib.auth import hashers
from django.utils import six
from django.utils.translation import ugettext as _
from djblets.util.misc import get_object_or_none
try:
    from ldap.filter import filter_format
except ImportError:
    pass

from reviewboard.accounts.forms import (ActiveDirectorySettingsForm,
                                        LDAPSettingsForm,
                                        NISSettingsForm,
                                        StandardAuthSettingsForm,
                                        X509SettingsForm)
from reviewboard.accounts.models import LocalSiteProfile
from reviewboard.site.models import LocalSite


_auth_backends = []
_auth_backend_setting = None


class AuthBackend(object):
    """The base class for Review Board authentication backends."""
    name = None
    settings_form = None
    supports_anonymous_user = True
    supports_object_permissions = True
    supports_registration = False
    supports_change_name = False
    supports_change_email = False
    supports_change_password = False

    def authenticate(self, username, password):
        raise NotImplementedError

    def get_or_create_user(self, username, request):
        raise NotImplementedError

    def get_user(self, user_id):
        return get_object_or_none(User, pk=user_id)

    def update_password(self, user, password):
        """Updates the user's password on the backend.

        Authentication backends can override this to update the password
        on the backend. This will only be called if
        :py:attr:`supports_change_password` is ``True``.

        By default, this will raise NotImplementedError.
        """
        raise NotImplementedError

    def update_name(self, user):
        """Updates the user's name on the backend.

        The first name and last name will already be stored in the provided
        ``user`` object.

        Authentication backends can override this to update the name
        on the backend based on the values in ``user``. This will only be
        called if :py:attr:`supports_change_name` is ``True``.

        By default, this will do nothing.
        """
        pass

    def update_email(self, user):
        """Updates the user's e-mail address on the backend.

        The e-mail address will already be stored in the provided
        ``user`` object.

        Authentication backends can override this to update the e-mail
        address on the backend based on the values in ``user``. This will only
        be called if :py:attr:`supports_change_email` is ``True``.

        By default, this will do nothing.
        """
        pass


class StandardAuthBackend(AuthBackend, ModelBackend):
    """Authenticates users against the local database.

    This will authenticate a user against their entry in the database, if
    the user has a local password stored. This is the default form of
    authentication in Review Board.

    This backend also handles permission checking for users on LocalSites.
    In Django, this is the responsibility of at least one auth backend in
    the list of configured backends.

    Regardless of the specific type of authentication chosen for the
    installation, StandardAuthBackend will always be provided in the list
    of configured backends. Because of this, it will always be able to
    handle authentication against locally added users and handle
    LocalSite-based permissions for all configurations.
    """
    name = _('Standard Registration')
    settings_form = StandardAuthSettingsForm
    supports_registration = True
    supports_change_name = True
    supports_change_email = True
    supports_change_password = True

    def authenticate(self, username, password):
        return ModelBackend.authenticate(self, username, password)

    def get_or_create_user(self, username, request):
        return ModelBackend.get_or_create_user(self, username, request)

    def update_password(self, user, password):
        user.password = hashers.make_password(password)

    def get_all_permissions(self, user, obj=None):
        """Returns a list of all permissions for a user.

        If a LocalSite instance is passed as ``obj``, then the permissions
        returned will be those that the user has on that LocalSite. Otherwise,
        they will be their global permissions.

        It is not legal to pass any other object.
        """
        if obj is not None and not isinstance(obj, LocalSite):
            logging.error('Unexpected object %r passed to '
                          'StandardAuthBackend.get_all_permissions. '
                          'Returning an empty list.' % obj)

            if settings.DEBUG:
                raise ValueError('Unexpected object %r' % obj)

            return set()

        if user.is_anonymous():
            return set()

        # First, get the list of all global permissions.
        #
        # Django's ModelBackend doesn't support passing an object, and will
        # return an empty set, so don't pass an object for this attempt.
        permissions = \
            super(StandardAuthBackend, self).get_all_permissions(user)

        if obj is not None:
            # We know now that this is a LocalSite, due to the assertion
            # above.
            if not hasattr(user, '_local_site_perm_cache'):
                user._local_site_perm_cache = {}

            if obj.pk not in user._local_site_perm_cache:
                perm_cache = set()

                try:
                    site_profile = user.get_site_profile(obj)
<<<<<<< HEAD

                    perm_cache = set([
                        key
                        for key, value in six.iteritems(site_profile.permissions)
                        if value
                    ])
=======
                    site_perms = site_profile.permissions or {}

                    if site_perms:
                        perm_cache = set([
                            key
                            for key, value in site_perms.iteritems()
                            if value
                        ])
>>>>>>> a97402d5
                except LocalSiteProfile.DoesNotExist:
                    pass

                user._local_site_perm_cache[obj.pk] = perm_cache

            permissions = permissions.copy()
            permissions.update(user._local_site_perm_cache[obj.pk])

        return permissions

    def has_perm(self, user, perm, obj=None):
        """Returns whether a user has the given permission.

        If a LocalSite instance is passed as ``obj``, then the permissions
        checked will be those that the user has on that LocalSite. Otherwise,
        they will be their global permissions.

        It is not legal to pass any other object.
        """
        if obj is not None and not isinstance(obj, LocalSite):
            logging.error('Unexpected object %r passed to has_perm. '
                          'Returning False.' % obj)

            if settings.DEBUG:
                raise ValueError('Unexpected object %r' % obj)

            return False

        if not user.is_active:
            return False

        if obj is not None:
            if not hasattr(user, '_local_site_admin_for'):
                user._local_site_admin_for = {}

            if obj.pk not in user._local_site_admin_for:
                user._local_site_admin_for[obj.pk] = obj.is_mutable_by(user)

            if user._local_site_admin_for[obj.pk]:
                return True

        return super(StandardAuthBackend, self).has_perm(user, perm, obj)


class NISBackend(AuthBackend):
    """Authenticate against a user on an NIS server."""
    name = _('NIS')
    settings_form = NISSettingsForm

    def authenticate(self, username, password):
        import crypt
        import nis

        username = username.strip()

        try:
            passwd = nis.match(username, 'passwd').split(':')
            original_crypted = passwd[1]
            new_crypted = crypt.crypt(password, original_crypted)

            if original_crypted == new_crypted:
                return self.get_or_create_user(username, None, passwd)
        except nis.error:
            # FIXME I'm not sure under what situations this would fail (maybe
            # if their NIS server is down), but it'd be nice to inform the
            # user.
            pass

        return None

    def get_or_create_user(self, username, request, passwd=None):
        import nis

        username = username.strip()

        try:
            user = User.objects.get(username=username)
        except User.DoesNotExist:
            try:
                if not passwd:
                    passwd = nis.match(username, 'passwd').split(':')

                names = passwd[4].split(',')[0].split(' ', 1)
                first_name = names[0]
                last_name = None
                if len(names) > 1:
                    last_name = names[1]

                email = u'%s@%s' % (username, settings.NIS_EMAIL_DOMAIN)

                user = User(username=username,
                            password='',
                            first_name=first_name,
                            last_name=last_name or '',
                            email=email)
                user.is_staff = False
                user.is_superuser = False
                user.set_unusable_password()
                user.save()
            except nis.error:
                pass
        return user


class LDAPBackend(AuthBackend):
    """Authenticate against a user on an LDAP server."""
    name = _('LDAP')
    settings_form = LDAPSettingsForm

    def authenticate(self, username, password):
        username = username.strip()
        uid = settings.LDAP_UID_MASK % username

        if len(password) == 0:
            # Don't try to bind using an empty password; the server will
            # return success, which doesn't mean we have authenticated.
            # http://tools.ietf.org/html/rfc4513#section-5.1.2
            # http://tools.ietf.org/html/rfc4513#section-6.3.1
            logging.warning("Empty password for: %s" % uid)
            return None

        try:
            import ldap
            ldapo = ldap.initialize(settings.LDAP_URI)
            ldapo.set_option(ldap.OPT_REFERRALS, 0)
            ldapo.set_option(ldap.OPT_PROTOCOL_VERSION, 3)
            if settings.LDAP_TLS:
                ldapo.start_tls_s()

            if settings.LDAP_ANON_BIND_UID:
                # Log in as the anonymous user before searching.
                ldapo.simple_bind_s(settings.LDAP_ANON_BIND_UID,
                                    settings.LDAP_ANON_BIND_PASSWD)
                search = ldapo.search_s(settings.LDAP_BASE_DN,
                                        ldap.SCOPE_SUBTREE,
                                        uid)
                if not search:
                    # No such a user, return early, no need for bind attempts
                    logging.warning("LDAP error: The specified object does "
                                    "not exist in the Directory: %s" % uid)
                    return None
                else:
                    # Having found the user anonymously, attempt bind with the
                    # password
                    ldapo.bind_s(search[0][0], password)

            else :
                # Bind anonymously to the server, then search for the user with
                # the given base DN and uid. If the user is found, a fully
                # qualified DN is returned. Authentication is then done with
                # bind using this fully qualified DN.
                ldapo.simple_bind_s()
                search = ldapo.search_s(settings.LDAP_BASE_DN,
                                        ldap.SCOPE_SUBTREE,
                                        uid)
                userbinding = search[0][0]
                ldapo.bind_s(userbinding, password)

            return self.get_or_create_user(username, None, ldapo)

        except ImportError:
            pass
        except ldap.INVALID_CREDENTIALS:
            logging.warning("LDAP error: The specified object does not exist "
                            "in the Directory or provided invalid "
                            "credentials: %s" % uid)
        except ldap.LDAPError as e:
            logging.warning("LDAP error: %s" % e)
        except:
            # Fallback exception catch because
            # django.contrib.auth.authenticate() (our caller) catches only
            # TypeErrors
            logging.warning("An error while LDAP-authenticating: %r" %
                            sys.exc_info()[1])

        return None

    def get_or_create_user(self, username, request, ldapo):
        username = username.strip()

        try:
            user = User.objects.get(username=username)
            return user
        except User.DoesNotExist:
            try:
                import ldap
                search_result = ldapo.search_s(
                    settings.LDAP_BASE_DN,
                    ldap.SCOPE_SUBTREE,
                    "(%s)" % settings.LDAP_UID_MASK % username)
                user_info = search_result[0][1]

                given_name_attr = getattr(
                    settings, 'LDAP_GIVEN_NAME_ATTRIBUTE', 'givenName')
                first_name = user_info.get(given_name_attr, [username])[0]

                surname_attr = getattr(
                    settings, 'LDAP_SURNAME_ATTRIBUTE', 'sn')
                last_name = user_info.get(surname_attr, [''])[0]

                # If a single ldap attribute is used to hold the full name of
                # a user, split it into two parts.  Where to split was a coin
                # toss and I went with a left split for the first name and
                # dumped the remainder into the last name field.  The system
                # admin can handle the corner cases.
                try:
                    if settings.LDAP_FULL_NAME_ATTRIBUTE:
                        full_name = user_info[settings.LDAP_FULL_NAME_ATTRIBUTE][0]
                        first_name, last_name = full_name.split(' ', 1)
                except AttributeError:
                    pass

                if settings.LDAP_EMAIL_DOMAIN:
                    email = u'%s@%s' % (username, settings.LDAP_EMAIL_DOMAIN)
                elif settings.LDAP_EMAIL_ATTRIBUTE:
                    email = user_info[settings.LDAP_EMAIL_ATTRIBUTE][0]
                else:
                    logging.warning("LDAP: email for user %s is not specified",
                                    username)
                    email = ''

                user = User(username=username,
                            password='',
                            first_name=first_name,
                            last_name=last_name,
                            email=email)
                user.is_staff = False
                user.is_superuser = False
                user.set_unusable_password()
                user.save()
                return user
            except ImportError:
                pass
            except ldap.INVALID_CREDENTIALS:
                # FIXME I'd really like to warn the user that their
                # ANON_BIND_UID and ANON_BIND_PASSWD are wrong, but I don't
                # know how
                pass
            except ldap.NO_SUCH_OBJECT as e:
                logging.warning("LDAP error: %s settings.LDAP_BASE_DN: %s "
                                "settings.LDAP_UID_MASK: %s" %
                                (e, settings.LDAP_BASE_DN,
                                 settings.LDAP_UID_MASK % username))
            except ldap.LDAPError as e:
                logging.warning("LDAP error: %s" % e)

        return None


class ActiveDirectoryBackend(AuthBackend):
    """Authenticate a user against an Active Directory server."""
    name = _('Active Directory')
    settings_form = ActiveDirectorySettingsForm

    def get_domain_name(self):
        return str(settings.AD_DOMAIN_NAME)

    def get_ldap_search_root(self, userdomain=None):
        if getattr(settings, "AD_SEARCH_ROOT", None):
            root = [settings.AD_SEARCH_ROOT]
        else:
            if userdomain is None:
                userdomain = self.get_domain_name()

            root = ['dc=%s' % x for x in userdomain.split('.')]

            if settings.AD_OU_NAME:
                root = ['ou=%s' % settings.AD_OU_NAME] + root

        return ','.join(root)

    def search_ad(self, con, filterstr, userdomain=None):
        import ldap
        search_root = self.get_ldap_search_root(userdomain)
        logging.debug('Search root ' + search_root)
        return con.search_s(search_root, scope=ldap.SCOPE_SUBTREE,
                            filterstr=filterstr)

    def find_domain_controllers_from_dns(self, userdomain=None):
        import DNS
        DNS.Base.DiscoverNameServers()
        q = '_ldap._tcp.%s' % (userdomain or self.get_domain_name())
        req = DNS.Base.DnsRequest(q, qtype='SRV').req()
        return [x['data'][-2:] for x in req.answers]

    def can_recurse(self, depth):
        return (settings.AD_RECURSION_DEPTH == -1 or
                depth <= settings.AD_RECURSION_DEPTH)

    def get_member_of(self, con, search_results, seen=None, depth=0):
        depth += 1
        if seen is None:
            seen = set()

        for name, data in search_results:
            if name is None:
                continue
            member_of = data.get('memberOf', [])
            new_groups = [x.split(',')[0].split('=')[1] for x in member_of]
            old_seen = seen.copy()
            seen.update(new_groups)

            # collect groups recursively
            if self.can_recurse(depth):
                for group in new_groups:
                    if group in old_seen:
                        continue

                    # Search for groups with the specified CN. Use the CN
                    # rather than The sAMAccountName so that behavior is
                    # correct when the values differ (e.g. if a
                    # "pre-Windows 2000" group name is set in AD)
                    group_data = self.search_ad(
                        con,
                        filter_format('(&(objectClass=group)(cn=%s))',
                                      (group,)))
                    seen.update(self.get_member_of(con, group_data,
                                                   seen=seen, depth=depth))
            else:
                logging.warning('ActiveDirectory recursive group check '
                                'reached maximum recursion depth.')

        return seen

    def get_ldap_connections(self, userdomain=None):
        import ldap
        if settings.AD_FIND_DC_FROM_DNS:
            dcs = self.find_domain_controllers_from_dns(userdomain)
        else:
            dcs = []

            for dc_entry in settings.AD_DOMAIN_CONTROLLER.split():
                if ':' in dc_entry:
                    host, port = dc_entry.split(':')
                else:
                    host = dc_entry
                    port = '389'

                dcs.append([port, host])

        for dc in dcs:
            port, host = dc
            con = ldap.open(host, port=int(port))
            if settings.AD_USE_TLS:
                con.start_tls_s()
            con.set_option(ldap.OPT_REFERRALS, 0)
            yield con

    def authenticate(self, username, password):
        import ldap

        username = username.strip()

        user_subdomain = ''

        if '@' in username:
            username, user_subdomain = username.split('@', 1)
        elif '\\' in username:
            user_subdomain, username = username.split('\\', 1)

        userdomain = self.get_domain_name()

        if user_subdomain:
            userdomain = "%s.%s" % (user_subdomain, userdomain)

        connections = self.get_ldap_connections(userdomain)
        required_group = settings.AD_GROUP_NAME

        for con in connections:
            try:
                bind_username = '%s@%s' % (username, userdomain)
                logging.debug("User %s is trying to log in "
                              "via AD" % bind_username)
                con.simple_bind_s(bind_username, password)
                user_data = self.search_ad(
                    con,
                    filter_format('(&(objectClass=user)(sAMAccountName=%s))',
                                  (username,)),
                    userdomain)

                if not user_data:
                    return None

                if required_group:
                    try:
                        group_names = self.get_member_of(con, user_data)
                    except Exception as e:
                        logging.error("Active Directory error: failed getting"
                                      "groups for user '%s': %s" %
                                      (username, e))
                        return None

                    if required_group not in group_names:
                        logging.warning("Active Directory: User %s is not in "
                                        "required group %s" %
                                        (username, required_group))
                        return None

                return self.get_or_create_user(username, None, user_data)
            except ldap.SERVER_DOWN:
                logging.warning('Active Directory: Domain controller is down')
                continue
            except ldap.INVALID_CREDENTIALS:
                logging.warning('Active Directory: Failed login for user %s' %
                                username)
                return None

        logging.error('Active Directory error: Could not contact any domain '
                      'controller servers')
        return None

    def get_or_create_user(self, username, request, ad_user_data):
        username = username.strip()

        try:
            user = User.objects.get(username=username)
            return user
        except User.DoesNotExist:
            try:
                user_info = ad_user_data[0][1]

                first_name = user_info.get('givenName', [username])[0]
                last_name = user_info.get('sn', [""])[0]
                email = user_info.get(
                    'mail',
                    [u'%s@%s' % (username, settings.AD_DOMAIN_NAME)])[0]

                user = User(username=username,
                            password='',
                            first_name=first_name,
                            last_name=last_name,
                            email=email)
                user.is_staff = False
                user.is_superuser = False
                user.set_unusable_password()
                user.save()
                return user
            except:
                return None


class X509Backend(AuthBackend):
    """
    Authenticate a user from a X.509 client certificate passed in by the
    browser. This backend relies on the X509AuthMiddleware to extract a
    username field from the client certificate.
    """
    name = _('X.509 Public Key')
    settings_form = X509SettingsForm
    supports_change_password = True

    def authenticate(self, x509_field=""):
        username = self.clean_username(x509_field)
        return self.get_or_create_user(username, None)

    def clean_username(self, username):
        username = username.strip()

        if settings.X509_USERNAME_REGEX:
            try:
                m = re.match(settings.X509_USERNAME_REGEX, username)
                if m:
                    username = m.group(1)
                else:
                    logging.warning("X509Backend: username '%s' didn't match "
                                    "regex." % username)
            except sre_constants.error as e:
                logging.error("X509Backend: Invalid regex specified: %s" % e)

        return username

    def get_or_create_user(self, username, request):
        user = None
        username = username.strip()

        try:
            user = User.objects.get(username=username)
        except User.DoesNotExist:
            # TODO Add the ability to get the first and last names in a
            #      configurable manner; not all X.509 certificates will have
            #      the same format.
            if getattr(settings, 'X509_AUTOCREATE_USERS', False):
                user = User(username=username, password='')
                user.is_staff = False
                user.is_superuser = False
                user.set_unusable_password()
                user.save()

        return user


def get_registered_auth_backends():
    """Returns all registered Review Board authentication backends.

    This will return all backends provided both by Review Board and by
    third parties that have properly registered with the
    "reviewboard.auth_backends" entry point.
    """
    # Always ensure that the standard built-in auth backend is included.
    yield "builtin", StandardAuthBackend

    for entry in pkg_resources.iter_entry_points('reviewboard.auth_backends'):
        try:
            yield entry.name, entry.load()
        except Exception as e:
            logging.error('Error loading authentication backend %s: %s'
                          % (entry.name, e),
                          exc_info=1)


def get_auth_backends():
    """Returns all authentication backends being used by Review Board.

    The returned list contains every authentication backend that Review Board
    will try, in order.
    """
    global _auth_backends
    global _auth_backend_setting

    if (not _auth_backends or
            _auth_backend_setting != settings.AUTHENTICATION_BACKENDS):
        _auth_backends = []
        for backend in get_backends():
            if not isinstance(backend, AuthBackend):
                warn('Authentication backends should inherit from '
                     'reviewboard.accounts.backends.AuthBackend. Please '
                     'update %s.' % backend.__class__)

                for field, default in (('name', None),
                                       ('supports_registration', False),
                                       ('supports_change_name', False),
                                       ('supports_change_email', False),
                                       ('supports_change_password', False)):
                    if not hasattr(backend, field):
                        warn("Authentication backends should define a '%s' "
                             "attribute. Please define it in %s or inherit "
                             "from AuthBackend." % (field, backend.__class__))
                        setattr(backend, field, False)

            _auth_backends.append(backend)

        _auth_backend_setting = settings.AUTHENTICATION_BACKENDS

    return _auth_backends<|MERGE_RESOLUTION|>--- conflicted
+++ resolved
@@ -164,23 +164,14 @@
 
                 try:
                     site_profile = user.get_site_profile(obj)
-<<<<<<< HEAD
-
-                    perm_cache = set([
-                        key
-                        for key, value in six.iteritems(site_profile.permissions)
-                        if value
-                    ])
-=======
                     site_perms = site_profile.permissions or {}
 
                     if site_perms:
                         perm_cache = set([
                             key
-                            for key, value in site_perms.iteritems()
+                            for key, value in six.iteritems(site_perms):
                             if value
                         ])
->>>>>>> a97402d5
                 except LocalSiteProfile.DoesNotExist:
                     pass
 
