from djblets.webapi.errors import WebAPIError


#
# Standard error messages
#
UNSPECIFIED_DIFF_REVISION = WebAPIError(200, "Diff revision not specified",
                                        http_status=400) # 400 Bad Request)
INVALID_DIFF_REVISION     = WebAPIError(201, "Invalid diff revision",
                                        http_status=404) # 404 Not Found
INVALID_ACTION            = WebAPIError(202, "Invalid action specified",
                                        http_status=400) # 400 Bad Request
INVALID_CHANGE_NUMBER     = WebAPIError(203, "The change number specified "
                                             "could not be found",
                                        http_status=404) # 404 Not Found
CHANGE_NUMBER_IN_USE      = WebAPIError(204, "The change number specified "
                                             "has already been used",
                                        http_status=409) # 409 Conflict
MISSING_REPOSITORY        = WebAPIError(205, "There was no repository found "
                                             "at the specified path",
                                        http_status=400) # 400 Bad Request
INVALID_REPOSITORY        = WebAPIError(206, "The repository path specified "
                                             "is not in the list of known "
                                             "repositories",
                                        http_status=400) # 400 Bad Request
REPO_FILE_NOT_FOUND       = WebAPIError(207, "The file was not found in the "
                                             "repository",
                                        http_status=400) # 400 Bad Request
INVALID_USER              = WebAPIError(208, "User does not exist",
                                        http_status=400) # 400 Bad Request
REPO_NOT_IMPLEMENTED      = WebAPIError(209, "The specified repository is "
                                             "not able to perform this action",
                                        http_status=501) # 501 Not Implemented
REPO_INFO_ERROR           = WebAPIError(210, "There was an error fetching "
                                             "extended information for this "
                                             "repository",
                                        http_status=500) # 500 Internal Server
                                                         #     Error
NOTHING_TO_PUBLISH        = WebAPIError(211, "You attempted to publish a "
                                             "review request that doesn't "
                                             "have an associated draft",
                                        http_status=400) # 400 Bad Request
EMPTY_CHANGESET           = WebAPIError(212, "The change number specified "
                                             "represents an empty changeset",
                                        http_status=400) # 400 Bad Request
SERVER_CONFIG_ERROR       = WebAPIError(213, "There was an error storing "
                                             "configuration on the server",
                                        http_status=500) # 500 Internal Server
                                                         #     Error
BAD_HOST_KEY              = WebAPIError(214, "The SSH key on the host does "
                                             "not match the stored key",
                                        http_status=403) # 403 Forbidden
UNVERIFIED_HOST_KEY       = WebAPIError(215, "The SSH key on the host is "
                                             "unverified",
                                        http_status=403) # 403 Forbidden
UNVERIFIED_HOST_CERT      = WebAPIError(216, "The HTTPS certificate on the "
                                             "host is unverified",
                                        http_status=403) # 403 Forbidden
MISSING_USER_KEY          = WebAPIError(217, "A public SSH key was requested, "
                                             "but no SSH key was available "
                                             "to send",
                                        http_status=403) # 403 Forbidden
REPO_AUTHENTICATION_ERROR = WebAPIError(218, "Unable to authenticate with "
                                             "the repository using the "
                                             "provided credentials",
                                        http_status=403) # 403 Forbidden
DIFF_EMPTY                = WebAPIError(219, "The specified diff file is "
                                             "empty",
                                        http_status=400) # 400 Bad Request
DIFF_TOO_BIG              = WebAPIError(220, "The specified diff file is "
                                             "too large",
                                        http_status=400) # 400 Bad Request
FILE_RETRIEVAL_ERROR      = WebAPIError(221, "There was an error fetching "
                                             "a source file",
                                        http_status=500) # 500 Internal Server
<<<<<<< HEAD
                                                         #     Error
=======
                                                         #     Error
HOSTINGSVC_AUTH_ERROR     = WebAPIError(222, "There was an error authorizing "
                                             "with a service.",
                                        http_status=403) # 403 Forbidden
>>>>>>> 2d72a609
<|MERGE_RESOLUTION|>--- conflicted
+++ resolved
@@ -73,11 +73,7 @@
 FILE_RETRIEVAL_ERROR      = WebAPIError(221, "There was an error fetching "
                                              "a source file",
                                         http_status=500) # 500 Internal Server
-<<<<<<< HEAD
-                                                         #     Error
-=======
                                                          #     Error
 HOSTINGSVC_AUTH_ERROR     = WebAPIError(222, "There was an error authorizing "
                                              "with a service.",
-                                        http_status=403) # 403 Forbidden
->>>>>>> 2d72a609
+                                        http_status=403) # 403 Forbidden