from __future__ import with_statement
<<<<<<< HEAD
from hashlib import md5
from textwrap import dedent
from urlparse import urlparse
=======
from urllib2 import HTTPError
>>>>>>> 80fed35d

from django.contrib.sites.models import Site
from django.test import TestCase
from django.utils import simplejson
from kgb import SpyAgency

from reviewboard.hostingsvcs.models import HostingServiceAccount
from reviewboard.hostingsvcs.service import get_hosting_service
<<<<<<< HEAD
from reviewboard.scmtools.core import Branch, Commit
from reviewboard.scmtools.models import Repository
=======
from reviewboard.scmtools.errors import FileNotFoundError
from reviewboard.scmtools.models import Repository, Tool
>>>>>>> 80fed35d


class ServiceTests(SpyAgency, TestCase):
    service_name = None

    def __init__(self, *args, **kwargs):
        super(ServiceTests, self).__init__(*args, **kwargs)

        self.assertNotEqual(self.service_name, None)
        self.service_class = get_hosting_service(self.service_name)

    def setUp(self):
        self.assertNotEqual(self.service_class, None)
        self._old_http_post = self.service_class._http_post
        self._old_http_get = self.service_class._http_get

    def tearDown(self):
        self.service_class._http_post = self._old_http_post
        self.service_class._http_get = self._old_http_get

    def _get_repository_info(self, field, plan=None):
        if plan:
            self.assertNotEqual(self.service_class.plans, None)
            result = None

            for plan_type, info in self.service_class.plans:
                if plan_type == plan:
                    result = info[field]
                    break

            self.assertNotEqual(result, None)
            return result
        else:
            self.assertEqual(self.service_class.plans, None)
            self.assertTrue(hasattr(self.service_class, field))

            return getattr(self.service_class, field)

    def _get_form(self, plan=None, fields={}):
        form = self._get_repository_info('form', plan)
        self.assertNotEqual(form, None)

        form = form(fields)
        self.assertTrue(form.is_valid())

        return form

    def _get_hosting_account(self, use_url=False):
        if use_url:
            hosting_url = 'https://example.com'
        else:
            hosting_url = None

        return HostingServiceAccount(service_name=self.service_name,
                                     username='myuser',
                                     hosting_url=hosting_url)

    def _get_service(self):
        return self._get_hosting_account().service

    def _get_repository_fields(self, tool_name, fields, plan=None,
                               with_url=False):
        form = self._get_form(plan, fields)
        account = self._get_hosting_account(with_url)
        service = account.service
        self.assertNotEqual(service, None)

        return service.get_repository_fields(account.username,
                                             'https://example.com',
                                             plan, tool_name, form.clean())


class BeanstalkTests(ServiceTests):
    """Unit tests for the Beanstalk hosting service."""
    service_name = 'beanstalk'
    fixtures = ['test_scmtools.json']

    def test_service_support(self):
        """Testing Beanstalk service support capabilities"""
        self.assertFalse(self.service_class.supports_bug_trackers)
        self.assertTrue(self.service_class.supports_repositories)

    def test_repo_field_values_git(self):
        """Testing Beanstalk repository field values for Git"""
        fields = self._get_repository_fields('Git', fields={
            'beanstalk_account_domain': 'mydomain',
            'beanstalk_repo_name': 'myrepo',
        })
        self.assertEqual(
            fields['path'],
            'git@mydomain.beanstalkapp.com:/myrepo.git')
        self.assertEqual(
            fields['mirror_path'],
            'https://mydomain.git.beanstalkapp.com/myrepo.git')

    def test_repo_field_values_subversion(self):
        """Testing Beanstalk repository field values for Subversion"""
        fields = self._get_repository_fields('Subversion', fields={
            'beanstalk_account_domain': 'mydomain',
            'beanstalk_repo_name': 'myrepo',
        })
        self.assertEqual(
            fields['path'],
            'https://mydomain.svn.beanstalkapp.com/myrepo/')
        self.assertFalse('mirror_path' in fields)

    def test_authorize(self):
        """Testing Beanstalk authorization password storage"""
        account = self._get_hosting_account()
        service = account.service

        self.assertFalse(service.is_authorized())

        service.authorize('myuser', 'abc123', None)

        self.assertTrue('password' in account.data)
        self.assertNotEqual(account.data['password'], 'abc123')
        self.assertTrue(service.is_authorized())

    def test_check_repository(self):
        """Testing Beanstalk check_repository"""
        def _http_get(service, url, *args, **kwargs):
            self.assertEqual(
                url,
                'https://mydomain.beanstalkapp.com/api/repositories/'
                'myrepo.json')
            return '{}', {}

        account = self._get_hosting_account()
        service = account.service

        service.authorize('myuser', 'abc123', None)

        self.spy_on(service._http_get, call_fake=_http_get)

        service.check_repository(beanstalk_account_domain='mydomain',
                                 beanstalk_repo_name='myrepo')
        self.assertTrue(service._http_get.called)

    def test_get_file_with_svn_and_base_commit_id(self):
        """Testing Beanstalk get_file with Subversion and base commit ID"""
        self._test_get_file(
            tool_name='Subversion',
            revision='123',
            base_commit_id='456',
            expected_revision='456')

    def test_get_file_with_svn_and_revision(self):
        """Testing Beanstalk get_file with Subversion and revision"""
        self._test_get_file(
            tool_name='Subversion',
            revision='123',
            base_commit_id=None,
            expected_revision='123')

    def test_get_file_with_git_and_base_commit_id(self):
        """Testing Beanstalk get_file with Git and base commit ID"""
        self._test_get_file(
            tool_name='Git',
            revision='123',
            base_commit_id='456',
            expected_revision='456')

    def test_get_file_with_git_and_revision(self):
        """Testing Beanstalk get_file with Git and revision raises error"""
        self.assertRaises(
            FileNotFoundError,
            self._test_get_file,
            tool_name='Git',
            revision='123',
            base_commit_id=None,
            expected_revision='123')

    def test_get_file_exists_with_svn_and_base_commit_id(self):
        """Testing Beanstalk get_file_exists with Subversion and base commit ID"""
        self._test_get_file_exists(
            tool_name='Subversion',
            revision='123',
            base_commit_id='456',
            expected_revision='456',
            expected_found=True)

    def test_get_file_exists_with_svn_and_revision(self):
        """Testing Beanstalk get_file_exists with Subversion and revision"""
        self._test_get_file_exists(
            tool_name='Subversion',
            revision='123',
            base_commit_id=None,
            expected_revision='123',
            expected_found=True)

    def test_get_file_exists_with_git_and_base_commit_id(self):
        """Testing Beanstalk get_file_exists with Git and base commit ID"""
        self._test_get_file_exists(
            tool_name='Git',
            revision='123',
            base_commit_id='456',
            expected_revision='456',
            expected_found=True)

    def test_get_file_exists_with_git_and_revision(self):
        """Testing Beanstalk get_file_exists with Git and revision raises error"""
        self._test_get_file_exists(
            tool_name='Git',
            revision='123',
            base_commit_id=None,
            expected_revision='456',
            expected_found=False,
            expected_http_called=False)

    def _test_get_file(self, tool_name, revision, base_commit_id,
                       expected_revision):
        def _http_get(service, url, *args, **kwargs):
            self.assertEqual(
                url,
                'https://mydomain.beanstalkapp.com/api/repositories/'
                'myrepo/node.json?path=/path&revision=%s&contents=1'
                % expected_revision)
            return '{"contents": "My data"}', {}

        account = self._get_hosting_account()
        service = account.service
        repository = Repository(hosting_account=account,
                                tool=Tool.objects.get(name=tool_name))
        repository.extra_data = {
            'beanstalk_account_domain': 'mydomain',
            'beanstalk_repo_name': 'myrepo',
        }

        service.authorize('myuser', 'abc123', None)

        self.spy_on(service._http_get, call_fake=_http_get)

        result = service.get_file(repository, '/path', revision,
                                  base_commit_id)
        self.assertTrue(service._http_get.called)
        self.assertEqual(result, 'My data')

    def _test_get_file_exists(self, tool_name, revision, base_commit_id,
                              expected_revision, expected_found,
                              expected_http_called=True):
        def _http_get(service, url, *args, **kwargs):
            self.assertEqual(
                url,
                'https://mydomain.beanstalkapp.com/api/repositories/'
                'myrepo/node.json?path=/path&revision=%s&contents=0'
                % (expected_revision))

            if expected_found:
                return '{}', {}
            else:
                raise HTTPError()

        account = self._get_hosting_account()
        service = account.service
        repository = Repository(hosting_account=account,
                                tool=Tool.objects.get(name=tool_name))
        repository.extra_data = {
            'beanstalk_account_domain': 'mydomain',
            'beanstalk_repo_name': 'myrepo',
        }

        service.authorize('myuser', 'abc123', None)

        self.spy_on(service._http_get, call_fake=_http_get)

        result = service.get_file_exists(repository, '/path', revision,
                                         base_commit_id)
        self.assertEqual(service._http_get.called, expected_http_called)
        self.assertEqual(result, expected_found)


class BitbucketTests(ServiceTests):
    """Unit tests for the Bitbucket hosting service."""
    service_name = 'bitbucket'
    fixtures = ['test_scmtools.json']

    def test_service_support(self):
        """Testing the Bitbucket service support capabilities"""
        self.assertTrue(self.service_class.supports_bug_trackers)
        self.assertTrue(self.service_class.supports_repositories)

    def test_repo_field_values(self):
        """Testing the Bitbucket repository field values"""
        fields = self._get_repository_fields('Mercurial', fields={
            'bitbucket_repo_name': 'myrepo',
        })
        self.assertEqual(fields['path'], 'http://bitbucket.org/myuser/myrepo/')
        self.assertEqual(fields['mirror_path'],
                         'ssh://hg@bitbucket.org/myuser/myrepo/')

    def test_bug_tracker_field(self):
        """Testing the Bitbucket bug tracker field value"""
        self.assertTrue(self.service_class.get_bug_tracker_requires_username())
        self.assertEqual(
            self.service_class.get_bug_tracker_field(None, {
                'bitbucket_repo_name': 'myrepo',
                'hosting_account_username': 'myuser',
            }),
            'http://bitbucket.org/myuser/myrepo/issue/%s/')


class BugzillaTests(ServiceTests):
    """Unit tests for the Bugzilla hosting service."""
    service_name = 'bugzilla'
    fixtures = ['test_scmtools.json']

    def test_service_support(self):
        """Testing the Bugzilla service support capabilities"""
        self.assertTrue(self.service_class.supports_bug_trackers)
        self.assertFalse(self.service_class.supports_repositories)

    def test_bug_tracker_field(self):
        """Testing the Bugzilla bug tracker field value"""
        self.assertFalse(self.service_class.get_bug_tracker_requires_username())
        self.assertEqual(
            self.service_class.get_bug_tracker_field(None, {
                'bugzilla_url': 'http://bugzilla.example.com',
            }),
            'http://bugzilla.example.com/show_bug.cgi?id=%s')


class CodebaseHQTests(ServiceTests):
    """Unit tests for the Codebase HQ hosting service."""
    service_name = 'codebasehq'

    def test_service_support(self):
        """Testing the Codebase HQ service support capabilities"""
        self.assertFalse(self.service_class.supports_bug_trackers)
        self.assertTrue(self.service_class.supports_repositories)

    def test_repo_field_values(self):
        """Testing the Codebase HQ repository field values"""
        fields = self._get_repository_fields('Git', fields={
            'codebasehq_project_name': 'myproj',
            'codebasehq_group_name': 'mygroup',
            'codebasehq_repo_name': 'myrepo',
            'codebasehq_api_username': 'myapiuser',
            'codebasehq_api_key': 'myapikey',
        })
        self.assertEqual(fields['username'], 'myapiuser')
        self.assertEqual(fields['password'], 'myapikey')
        self.assertEqual(fields['path'],
                        'git@codebasehq.com:mygroup/myproj/myrepo.git')
        self.assertEqual(fields['raw_file_url'],
                         'https://api3.codebasehq.com/myproj/myrepo/blob/'
                         '<revision>')


class FedoraHosted(ServiceTests):
    """Unit tests for the Fedora Hosted hosting service."""
    service_name = 'fedorahosted'

    def test_service_support(self):
        """Testing the Fedora Hosted service support capabilities"""
        self.assertTrue(self.service_class.supports_bug_trackers)
        self.assertTrue(self.service_class.supports_repositories)

    def test_repo_field_values_git(self):
        """Testing the Fedora Hosted repository field values for Git"""
        fields = self._get_repository_fields('Git', fields={
            'fedorahosted_repo_name': 'myrepo',
        })
        self.assertEqual(fields['path'],
                        'git://git.fedorahosted.org/git/myrepo.git')
        self.assertEqual(fields['raw_file_url'],
                         'http://git.fedorahosted.org/cgit/myrepo.git/'
                         'blob/<filename>?id=<revision>')

    def test_repo_field_values_mercurial(self):
        """Testing the Fedora Hosted repository field values for Mercurial"""
        fields = self._get_repository_fields('Mercurial', fields={
            'fedorahosted_repo_name': 'myrepo',
        })
        self.assertEqual(fields['path'],
                        'http://hg.fedorahosted.org/hg/myrepo/')
        self.assertEqual(fields['mirror_path'],
                        'https://hg.fedorahosted.org/hg/myrepo/')

    def test_repo_field_values_svn(self):
        """Testing the Fedora Hosted repository field values for Subversion"""
        fields = self._get_repository_fields('Subversion', fields={
            'fedorahosted_repo_name': 'myrepo',
        })
        self.assertEqual(fields['path'],
                        'http://svn.fedorahosted.org/svn/myrepo/')
        self.assertEqual(fields['mirror_path'],
                        'https://svn.fedorahosted.org/svn/myrepo/')

    def test_bug_tracker_field(self):
        """Testing the Fedora Hosted bug tracker field value"""
        self.assertFalse(self.service_class.get_bug_tracker_requires_username())
        self.assertEqual(
            self.service_class.get_bug_tracker_field(None, {
                'fedorahosted_repo_name': 'myrepo',
            }),
            'https://fedorahosted.org/myrepo/ticket/%s')


class GitHubTests(ServiceTests):
    """Unit tests for the GitHub hosting service."""
    service_name = 'github'

    def setUp(self):
        super(GitHubTests, self).setUp()
        self._old_format_public_key = self.service_class._format_public_key

    def tearDown(self):
        super(GitHubTests, self).tearDown()
        self.service_class._format_public_key = self._old_format_public_key

    def test_service_support(self):
        """Testing the GitHub service support capabilities"""
        self.assertTrue(self.service_class.supports_bug_trackers)
        self.assertTrue(self.service_class.supports_repositories)
        self.assertTrue(self.service_class.supports_ssh_key_association)

    def test_public_field_values(self):
        """Testing the GitHub public plan repository field values"""
        fields = self._get_repository_fields('Git', plan='public', fields={
            'github_public_repo_name': 'myrepo',
        })
        self.assertEqual(fields['path'], 'git://github.com/myuser/myrepo.git')
        self.assertEqual(fields['mirror_path'],
                         'git@github.com:myuser/myrepo.git')

    def test_public_repo_api_url(self):
        """Testing the GitHub public repository API URL"""
        url = self._get_repo_api_url('public', {
            'github_public_repo_name': 'testrepo',
        })
        self.assertEqual(url, 'https://api.github.com/repos/myuser/testrepo/')

    def test_public_bug_tracker_field(self):
        """Testing the GitHub public repository bug tracker field value"""
        self.assertTrue(
            self.service_class.get_bug_tracker_requires_username('public'))
        self.assertEqual(
            self.service_class.get_bug_tracker_field('public', {
                'github_public_repo_name': 'myrepo',
                'hosting_account_username': 'myuser',
            }),
            'http://github.com/myuser/myrepo/issues#issue/%s')

    def test_public_org_field_values(self):
        """Testing the GitHub public-org plan repository field values"""
        fields = self._get_repository_fields('Git', plan='public-org', fields={
            'github_public_org_repo_name': 'myrepo',
            'github_public_org_name': 'myorg',
        })
        self.assertEqual(fields['path'], 'git://github.com/myorg/myrepo.git')
        self.assertEqual(fields['mirror_path'],
                         'git@github.com:myorg/myrepo.git')

    def test_public_org_repo_api_url(self):
        """Testing the GitHub public-org repository API URL"""
        url = self._get_repo_api_url('public-org', {
            'github_public_org_name': 'myorg',
            'github_public_org_repo_name': 'testrepo',
        })
        self.assertEqual(url, 'https://api.github.com/repos/myorg/testrepo/')

    def test_public_org_bug_tracker_field(self):
        """Testing the GitHub public-org repository bug tracker field value"""
        self.assertFalse(
            self.service_class.get_bug_tracker_requires_username('public-org'))
        self.assertEqual(
            self.service_class.get_bug_tracker_field('public-org', {
                'github_public_org_name': 'myorg',
                'github_public_org_repo_name': 'myrepo',
            }),
            'http://github.com/myorg/myrepo/issues#issue/%s')

    def test_private_field_values(self):
        """Testing the GitHub private plan repository field values"""
        fields = self._get_repository_fields('Git', plan='private', fields={
            'github_private_repo_name': 'myrepo',
        })
        self.assertEqual(fields['path'], 'git@github.com:myuser/myrepo.git')
        self.assertEqual(fields['mirror_path'], '')

    def test_private_repo_api_url(self):
        """Testing the GitHub private repository API URL"""
        url = self._get_repo_api_url('private', {
            'github_private_repo_name': 'testrepo',
        })
        self.assertEqual(url, 'https://api.github.com/repos/myuser/testrepo/')

    def test_private_bug_tracker_field(self):
        """Testing the GitHub private repository bug tracker field value"""
        self.assertTrue(
            self.service_class.get_bug_tracker_requires_username('private'))
        self.assertEqual(
            self.service_class.get_bug_tracker_field('private', {
                'github_private_repo_name': 'myrepo',
                'hosting_account_username': 'myuser',
            }),
            'http://github.com/myuser/myrepo/issues#issue/%s')

    def test_private_org_field_values(self):
        """Testing the GitHub private-org plan repository field values"""
        fields = self._get_repository_fields('Git', plan='private-org', fields={
            'github_private_org_repo_name': 'myrepo',
            'github_private_org_name': 'myorg',
        })
        self.assertEqual(fields['path'], 'git@github.com:myorg/myrepo.git')
        self.assertEqual(fields['mirror_path'], '')

    def test_private_org_repo_api_url(self):
        """Testing the GitHub private-org repository API URL"""
        url = self._get_repo_api_url('private-org', {
            'github_private_org_name': 'myorg',
            'github_private_org_repo_name': 'testrepo',
        })
        self.assertEqual(url, 'https://api.github.com/repos/myorg/testrepo/')

    def test_private_org_bug_tracker_field(self):
        """Testing the GitHub private-org repository bug tracker field value"""
        self.assertFalse(
            self.service_class.get_bug_tracker_requires_username('private-org'))
        self.assertEqual(
            self.service_class.get_bug_tracker_field('private-org', {
                'github_private_org_name': 'myorg',
                'github_private_org_repo_name': 'myrepo',
            }),
            'http://github.com/myorg/myrepo/issues#issue/%s')

    def test_is_ssh_key_associated(self):
        """Testing that GitHub associated SSH keys are correctly identified"""
        associated_key = 'good_key'
        unassociated_key = 'bad_key'
        keys = simplejson.dumps([
            {'key': 'neutral_key'},
            {'key': associated_key}
        ])

        def _http_get(self, *args, **kwargs):
            return keys, None

        self.service_class._http_get = _http_get
        self.service_class._format_public_key = lambda self, key: key

        account = self._get_hosting_account()
        account.data['authorization'] = {'token': 'abc123'}
        service = account.service

        repository = Repository(hosting_account=account)
        repository.extra_data = {
            'repository_plan': 'public',
            'github_public_repo_name': 'myrepo',
        }

        self.assertTrue(service.is_ssh_key_associated(repository,
                                                      associated_key))
        self.assertFalse(service.is_ssh_key_associated(repository,
                                                       unassociated_key))
        self.assertFalse(service.is_ssh_key_associated(repository, None))

    def test_associate_ssh_key(self):
        """Testing that GitHub SSH key association sends expected data"""
        http_post_data = {}

        def _http_post(self, *args, **kwargs):
            http_post_data['args'] = args
            http_post_data['kwargs'] = kwargs
            return None, None

        self.service_class._http_post = _http_post
        self.service_class._format_public_key = lambda self, key: key

        account = self._get_hosting_account()
        account.data['authorization'] = {'token': 'abc123'}

        repository = Repository(hosting_account=account)
        repository.extra_data = {
            'repository_plan': 'public',
            'github_public_repo_name': 'myrepo',
        }

        service = account.service
        service.associate_ssh_key(repository, 'mykey')
        req_body = simplejson.loads(http_post_data['kwargs']['body'])
        expected_title = ('Review Board (%s)'
                          % Site.objects.get_current().domain)

        self.assertEqual(http_post_data['args'][0],
                         'https://api.github.com/repos/myuser/myrepo/keys?'
                         'access_token=abc123')
        self.assertEqual(http_post_data['kwargs']['content_type'],
                         'application/json')
        self.assertEqual(req_body['title'], expected_title)
        self.assertEqual(req_body['key'], 'mykey')

    def test_authorization(self):
        """Testing that GitHub account authorization sends expected data"""
        http_post_data = {}

        def _http_post(self, *args, **kwargs):
            http_post_data['args'] = args
            http_post_data['kwargs'] = kwargs

            return simplejson.dumps({
                'id': 1,
                'url': 'https://api.github.com/authorizations/1',
                'scopes': ['user', 'repo'],
                'token': 'abc123',
                'note': '',
                'note_url': '',
                'updated_at': '2012-05-04T03:30:00Z',
                'created_at': '2012-05-04T03:30:00Z',
            }), {}

        self.service_class._http_post = _http_post

        account = HostingServiceAccount(service_name=self.service_name,
                                        username='myuser')
        service = account.service
        self.assertFalse(account.is_authorized)

        service.authorize('myuser', 'mypass', None)
        self.assertTrue(account.is_authorized)

        self.assertEqual(http_post_data['kwargs']['url'],
                         'https://api.github.com/authorizations')
        self.assertEqual(http_post_data['kwargs']['username'], 'myuser')
        self.assertEqual(http_post_data['kwargs']['password'], 'mypass')

    def test_authorization_with_client_info(self):
        """Testing that GitHub account authorization with registered client info"""
        http_post_data = {}
        client_id = '<my client id>'
        client_secret = '<my client secret>'

        def _http_post(self, *args, **kwargs):
            http_post_data['args'] = args
            http_post_data['kwargs'] = kwargs

            return simplejson.dumps({
                'id': 1,
                'url': 'https://api.github.com/authorizations/1',
                'scopes': ['user', 'repo'],
                'token': 'abc123',
                'note': '',
                'note_url': '',
                'updated_at': '2012-05-04T03:30:00Z',
                'created_at': '2012-05-04T03:30:00Z',
            }), {}

        self.service_class._http_post = _http_post

        account = HostingServiceAccount(service_name=self.service_name,
                                        username='myuser')
        service = account.service
        self.assertFalse(account.is_authorized)

        with self.settings(GITHUB_CLIENT_ID=client_id,
                           GITHUB_CLIENT_SECRET=client_secret):
            service.authorize('myuser', 'mypass', None)

        self.assertTrue(account.is_authorized)

        body = simplejson.loads(http_post_data['kwargs']['body'])
        self.assertEqual(body['client_id'], client_id)
        self.assertEqual(body['client_secret'], client_secret)

    def test_get_branches(self):
        """Testing GitHub get_branches implementation"""
        branches_api_response = simplejson.dumps([
            {
                'ref': 'refs/heads/master',
                'object': {
                    'sha': '859d4e148ce3ce60bbda6622cdbe5c2c2f8d9817',
                }
            },
            {
                'ref': 'refs/heads/release-1.7.x',
                'object': {
                    'sha': '92463764015ef463b4b6d1a1825fee7aeec8cb15',
                }
            },
            {
                'ref': 'refs/tags/release-1.7.11',
                'object': {
                    'sha': 'f5a35f1d8a8dcefb336a8e3211334f1f50ea7792',
                }
            },
        ])

        def _http_get(self, *args, **kwargs):
            return branches_api_response, None

        self.service_class._http_get = _http_get

        account = self._get_hosting_account()
        account.data['authorization'] = {'token': 'abc123'}

        repository = Repository(hosting_account=account)
        repository.extra_data = {
            'repository_plan': 'public',
            'github_public_repo_name': 'myrepo',
        }

        service = account.service
        branches = service.get_branches(repository)

        self.assertEqual(len(branches), 2)
        self.assertEqual(
            branches,
            [
                Branch('master',
                       '859d4e148ce3ce60bbda6622cdbe5c2c2f8d9817',
                       True),
                Branch('release-1.7.x',
                       '92463764015ef463b4b6d1a1825fee7aeec8cb15',
                       False),
            ])

    def test_get_commits(self):
        """Testing GitHub get_commits implementation"""
        commits_api_response = simplejson.dumps([
            {
                'commit': {
                    'author': { 'name': 'Christian Hammond' },
                    'committer': { 'date': '2013-06-25T23:31:22Z' },
                    'message': 'Fixed the bug number for the blacktriangledown bug.',
                },
                'sha': '859d4e148ce3ce60bbda6622cdbe5c2c2f8d9817',
                'parents': [ { 'sha': '92463764015ef463b4b6d1a1825fee7aeec8cb15' } ],
            },
            {
                'commit': {
                    'author': { 'name': 'Christian Hammond' },
                    'committer': { 'date': '2013-06-25T23:30:59Z' },
                    'message': "Merge branch 'release-1.7.x'",
                },
                'sha': '92463764015ef463b4b6d1a1825fee7aeec8cb15',
                'parents': [
                    { 'sha': 'f5a35f1d8a8dcefb336a8e3211334f1f50ea7792' },
                    { 'sha': '6c5f3465da5ed03dca8128bb3dd03121bd2cddb2' },
                ],
            },
            {
                'commit': {
                    'author': { 'name': 'David Trowbridge' },
                    'committer': { 'date': '2013-06-25T22:41:09Z' },
                    'message': 'Add DIFF_PARSE_ERROR to the ValidateDiffResource.create error list.',
                },
                'sha': 'f5a35f1d8a8dcefb336a8e3211334f1f50ea7792',
                'parents': [],
            }
        ])

        def _http_get(self, *args, **kwargs):
            return commits_api_response, None

        self.service_class._http_get = _http_get

        account = self._get_hosting_account()
        account.data['authorization'] = {'token': 'abc123'}

        repository = Repository(hosting_account=account)
        repository.extra_data = {
            'repository_plan': 'public',
            'github_public_repo_name': 'myrepo',
        }

        service = account.service
        commits = service.get_commits(
            repository, '859d4e148ce3ce60bbda6622cdbe5c2c2f8d9817')

        self.assertEqual(len(commits), 3)
        self.assertEqual(commits[0].parent, commits[1].id)
        self.assertEqual(commits[1].parent, commits[2].id)
        self.assertEqual(commits[0].date, '2013-06-25T23:31:22Z')
        self.assertEqual(commits[1].id,
                         '92463764015ef463b4b6d1a1825fee7aeec8cb15')
        self.assertEqual(commits[2].author_name, 'David Trowbridge')
        self.assertEqual(commits[2].parent, '')

    def test_get_change(self):
        """Testing GitHub get_change implementation"""
        commit_sha = '1c44b461cebe5874a857c51a4a13a849a4d1e52d'
        parent_sha = '44568f7d33647d286691517e6325fea5c7a21d5e'
        tree_sha = '56e25e58380daf9b4dfe35677ae6043fe1743922'

        commits_api_response = simplejson.dumps([
            {
                'commit': {
                    'author': {'name': 'David Trowbridge'},
                    'committer': {'date': '2013-06-25T23:31:22Z'},
                    'message': 'Move .clearfix to defs.less',
                },
                'sha': commit_sha,
                'parents': [{'sha': parent_sha}],
            },
        ])

        compare_api_response = simplejson.dumps({
            'base_commit': {
                'commit': {
                    'tree': {'sha': tree_sha},
                },
            },
            'files': [
                {
                    'sha': '4344b3ad41b171ea606e88e9665c34cca602affb',
                    'filename': 'reviewboard/static/rb/css/defs.less',
                    'status': 'modified',
                    'patch': dedent("""\
                        @@ -182,4 +182,23 @@
                         }


                        +/* !(*%!(&^ (see http://www.positioniseverything.net/easyclearing.html) */
                        +.clearfix {
                        +  display: inline-block;
                        +
                        +  &:after {
                        +    clear: both;
                        +    content: \".\";
                        +    display: block;
                        +    height: 0;
                        +    visibility: hidden;
                        +  }
                        +}
                        +
                        +/* Hides from IE-mac \\*/
                        +* html .clearfix {height: 1%;}
                        +.clearfix {display: block;}
                        +/* End hide from IE-mac */
                        +
                        +
                         // vim: set et ts=2 sw=2:"""),
                },
                {
                    'sha': '8e3129277b018b169cb8d13771433fbcd165a17c',
                    'filename': 'reviewboard/static/rb/css/reviews.less',
                    'status': 'modified',
                    'patch': dedent("""\
                        @@ -1311,24 +1311,6 @@
                           .border-radius(8px);
                         }

                        -/* !(*%!(&^ (see http://www.positioniseverything.net/easyclearing.html) */
                        -.clearfix {
                        -  display: inline-block;
                        -
                        -  &:after {
                        -    clear: both;
                        -    content: \".\";
                        -    display: block;
                        -    height: 0;
                        -    visibility: hidden;
                        -  }
                        -}
                        -
                        -/* Hides from IE-mac \\*/
                        -* html .clearfix {height: 1%;}
                        -.clearfix {display: block;}
                        -/* End hide from IE-mac */
                        -

                         /****************************************************************************
                          * Issue Summary"""),
                },
            ]
        })

        trees_api_response = simplejson.dumps({
            'tree': [
                {
                    'path': 'reviewboard/static/rb/css/defs.less',
                    'sha': '830a40c3197223c6a0abb3355ea48891a1857bfd',
                },
                {
                    'path': 'reviewboard/static/rb/css/reviews.less',
                    'sha': '535cd2c4211038d1bb8ab6beaed504e0db9d7e62',
                },
            ],
        })

        # This has to be a list to avoid python's hinky treatment of scope of
        # variables assigned within a closure.
        step = [1]

        def _http_get(service, url, *args, **kwargs):
            parsed = urlparse(url)
            if parsed.path == '/repos/myuser/myrepo/commits':
                self.assertEqual(step[0], 1)
                step[0] += 1

                query = parsed.query.split('&')
                self.assertTrue(('sha=%s' % commit_sha) in query)

                return commits_api_response, None
            elif parsed.path.startswith('/repos/myuser/myrepo/compare/'):
                self.assertEqual(step[0], 2)
                step[0] += 1

                revs = parsed.path.split('/')[-1].split('...')
                self.assertEqual(revs[0], parent_sha)
                self.assertEqual(revs[1], commit_sha)

                return compare_api_response, None
            elif parsed.path.startswith('/repos/myuser/myrepo/git/trees/'):
                self.assertEqual(step[0], 3)
                step[0] += 1

                self.assertEqual(parsed.path.split('/')[-1], tree_sha)

                return trees_api_response, None
            else:
                print parsed
                self.fail('Got an unexpected GET request')

        self.service_class._http_get = _http_get

        account = self._get_hosting_account()
        account.data['authorization'] = {'token': 'abc123'}

        repository = Repository(hosting_account=account)
        repository.extra_data = {
            'repository_plan': 'public',
            'github_public_repo_name': 'myrepo',
        }

        service = account.service
        change = service.get_change(repository, commit_sha)

        self.assertEqual(change.message, 'Move .clearfix to defs.less')
        self.assertEqual(md5(change.diff).hexdigest(),
                         '5f63bd4f1cd8c4d8b46f2f72ea8d33bc')

    def _get_repo_api_url(self, plan, fields):
        account = self._get_hosting_account()
        service = account.service
        self.assertNotEqual(service, None)

        repository = Repository(hosting_account=account)
        repository.extra_data['repository_plan'] = plan

        form = self._get_form(plan, fields)
        form.save(repository)

        return service._get_repo_api_url(repository)


class GitoriousTests(ServiceTests):
    """Unit tests for the Gitorious hosting service."""
    service_name = 'gitorious'

    def test_service_support(self):
        """Testing the Gitorious service support capabilities"""
        self.assertFalse(self.service_class.supports_bug_trackers)
        self.assertTrue(self.service_class.supports_repositories)

    def test_repo_field_values(self):
        """Testing the Gitorious repository field values"""
        fields = self._get_repository_fields('Git', fields={
            'gitorious_project_name': 'myproj',
            'gitorious_repo_name': 'myrepo',
        })
        self.assertEqual(fields['path'],
                         'git://gitorious.org/myproj/myrepo.git')
        self.assertEqual(fields['mirror_path'],
                         'https://gitorious.org/myproj/myrepo.git')
        self.assertEqual(fields['raw_file_url'],
                         'https://gitorious.org/myproj/myrepo/blobs/raw/'
                         '<revision>')


class GoogleCodeTests(ServiceTests):
    """Unit tests for the Google Code hosting service."""
    service_name = 'googlecode'

    def test_service_support(self):
        """Testing the Google Code service support capabilities"""
        self.assertTrue(self.service_class.supports_bug_trackers)
        self.assertTrue(self.service_class.supports_repositories)

    def test_repo_field_values_mercurial(self):
        """Testing the Google Code repository field values for Mercurial"""
        fields = self._get_repository_fields('Mercurial', fields={
            'googlecode_project_name': 'myproj',
        })
        self.assertEqual(fields['path'], 'http://myproj.googlecode.com/hg')
        self.assertEqual(fields['mirror_path'],
                         'https://myproj.googlecode.com/hg')

    def test_repo_field_values_svn(self):
        """Testing the Google Code repository field values for Subversion"""
        fields = self._get_repository_fields('Subversion', fields={
            'googlecode_project_name': 'myproj',
        })
        self.assertEqual(fields['path'], 'http://myproj.googlecode.com/svn')
        self.assertEqual(fields['mirror_path'],
                         'https://myproj.googlecode.com/svn')


class RedmineTests(ServiceTests):
    """Unit tests for the Redmine hosting service."""
    service_name = 'redmine'
    fixtures = ['test_scmtools.json']

    def test_service_support(self):
        """Testing the Redmine service support capabilities"""
        self.assertTrue(self.service_class.supports_bug_trackers)
        self.assertFalse(self.service_class.supports_repositories)

    def test_bug_tracker_field(self):
        """Testing the Redmine bug tracker field value"""
        self.assertFalse(self.service_class.get_bug_tracker_requires_username())
        self.assertEqual(
            self.service_class.get_bug_tracker_field(None, {
                'redmine_url': 'http://redmine.example.com',
            }),
            'http://redmine.example.com/issues/%s')


class SourceForgeTests(ServiceTests):
    """Unit tests for the SourceForge hosting service."""
    service_name = 'sourceforge'

    def test_service_support(self):
        """Testing the SourceForge service support capabilities"""
        self.assertTrue(self.service_class.supports_bug_trackers)
        self.assertTrue(self.service_class.supports_repositories)

    def test_repo_field_values_bazaar(self):
        """Testing the SourceForge repository field values for Bazaar"""
        fields = self._get_repository_fields('Bazaar', fields={
            'sourceforge_project_name': 'myproj',
        })
        self.assertEqual(fields['path'],
                         'bzr://myproj.bzr.sourceforge.net/bzrroot/myproj')
        self.assertEqual(fields['mirror_path'],
                         'bzr+ssh://myproj.bzr.sourceforge.net/bzrroot/'
                         'myproj')

    def test_repo_field_values_cvs(self):
        """Testing the SourceForge repository field values for CVS"""
        fields = self._get_repository_fields('CVS', fields={
            'sourceforge_project_name': 'myproj',
        })
        self.assertEqual(fields['path'],
                         ':pserver:anonymous@myproj.cvs.sourceforge.net:'
                         '/cvsroot/myproj')
        self.assertEqual(fields['mirror_path'],
                         'myproj.cvs.sourceforge.net/cvsroot/myproj')

    def test_repo_field_values_mercurial(self):
        """Testing the SourceForge repository field values for Mercurial"""
        fields = self._get_repository_fields('Mercurial', fields={
            'sourceforge_project_name': 'myproj',
        })
        self.assertEqual(fields['path'],
                         'http://myproj.hg.sourceforge.net:8000/hgroot/myproj')
        self.assertEqual(fields['mirror_path'],
                         'ssh://myproj.hg.sourceforge.net/hgroot/myproj')

    def test_repo_field_values_svn(self):
        """Testing the SourceForge repository field values for Subversion"""
        fields = self._get_repository_fields('Subversion', fields={
            'sourceforge_project_name': 'myproj',
        })
        self.assertEqual(fields['path'],
                         'http://myproj.svn.sourceforge.net/svnroot/myproj')
        self.assertEqual(fields['mirror_path'],
                         'https://myproj.svn.sourceforge.net/svnroot/myproj')


class TracTests(ServiceTests):
    """Unit tests for the Trac hosting service."""
    service_name = 'trac'
    fixtures = ['test_scmtools.json']

    def test_service_support(self):
        """Testing the Trac service support capabilities"""
        self.assertTrue(self.service_class.supports_bug_trackers)
        self.assertFalse(self.service_class.supports_repositories)

    def test_bug_tracker_field(self):
        """Testing the Trac bug tracker field value"""
        self.assertFalse(self.service_class.get_bug_tracker_requires_username())
        self.assertEqual(
            self.service_class.get_bug_tracker_field(None, {
                'trac_url': 'http://trac.example.com',
            }),
            'http://trac.example.com/ticket/%s')


class VersionOneTests(ServiceTests):
    """Unit tests for the VersionOne hosting service."""
    service_name = 'versionone'
    fixtures = ['test_scmtools.json']

    def test_service_support(self):
        """Testing the VersionOne service support capabilities"""
        self.assertTrue(self.service_class.supports_bug_trackers)
        self.assertFalse(self.service_class.supports_repositories)

    def test_bug_tracker_field(self):
        """Testing the VersionOne bug tracker field value"""
        self.assertFalse(self.service_class.get_bug_tracker_requires_username())
        self.assertEqual(
            self.service_class.get_bug_tracker_field(None, {
                'versionone_url': 'http://versionone.example.com',
            }),
            'http://versionone.example.com/assetdetail.v1?Number=%s')<|MERGE_RESOLUTION|>--- conflicted
+++ resolved
@@ -1,11 +1,8 @@
 from __future__ import with_statement
-<<<<<<< HEAD
 from hashlib import md5
 from textwrap import dedent
+from urllib2 import HTTPError
 from urlparse import urlparse
-=======
-from urllib2 import HTTPError
->>>>>>> 80fed35d
 
 from django.contrib.sites.models import Site
 from django.test import TestCase
@@ -14,13 +11,9 @@
 
 from reviewboard.hostingsvcs.models import HostingServiceAccount
 from reviewboard.hostingsvcs.service import get_hosting_service
-<<<<<<< HEAD
 from reviewboard.scmtools.core import Branch, Commit
-from reviewboard.scmtools.models import Repository
-=======
 from reviewboard.scmtools.errors import FileNotFoundError
 from reviewboard.scmtools.models import Repository, Tool
->>>>>>> 80fed35d
 
 
 class ServiceTests(SpyAgency, TestCase):
