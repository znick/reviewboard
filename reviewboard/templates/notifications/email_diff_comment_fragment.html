{% load djblets_utils %}
{% load reviewtags %}
{% load difftags %}
{% definevar "difflinecss" %}font-size: 8pt; line-height: 140%; margin: 0; {{precss}}{% enddefinevar %}
<table width="100%" border="0" bgcolor="white" style="border: 1px solid #C0C0C0; border-collapse: collapse; margin: 2px padding: 2px;">
 <thead>
  <tr>
   <th colspan="4" bgcolor="#F0F0F0" style="border-bottom: 1px solid #C0C0C0; font-size: 9pt; padding: 4px 8px; text-align: left;">
    <a href="{{domain_method}}://{{domain}}{{comment.get_absolute_url}}" style="color: black; font-weight: bold; text-decoration: underline;">{{comment.filediff.dest_file_display}}</a>
    <span style="font-weight: normal;">
{% if comment.interfilediff %}
     (Diff revisions {{comment.filediff.diffset.revision}} - {{comment.interfilediff.diffset.revision}})
{% else %}
     (Diff revision {{comment.filediff.diffset.revision}})
{% endif %}
    </span>
   </th>
  </tr>
 </thead>
{% if chunks.0.meta.headers and chunks.0.meta.headers.0 %}
 <tbody style="background-color: #e4d9cb; padding: 4px 8px; text-align: center;">
  <tr>
<<<<<<< HEAD
{%  if chunks.0.meta.headers.0 == chunks.0.meta.headers.1 %}
   <td colspan="4"><pre style="{{difflinecss}}">{{chunks.0.meta.headers.0}}</pre></td>
{%  else %}
   <td colspan="2"><pre style="{{difflinecss}}">{{chunks.0.meta.headers.0}}</pre></td>
   <td colspan="2"><pre style="{{difflinecss}}">{{chunks.0.meta.headers.1}}</pre></td>
{%  endif %}
=======
{%  ifequal chunks.0.meta.headers.0.text chunks.0.meta.headers.1.text %}
   <td colspan="4"><pre style="{{difflinecss}}">{{chunks.0.meta.headers.0.text}}</pre></td>
{%  else %}
   <td colspan="2"><pre style="{{difflinecss}}">{{chunks.0.meta.headers.0.text}}</pre></td>
   <td colspan="2"><pre style="{{difflinecss}}">{{chunks.0.meta.headers.1.text}}</pre></td>
{%  endifequal %}
>>>>>>> 1b58506b
  </tr>
 </tbody>
{% endif %}
{% for chunk in chunks %}
{% if chunk.change == "replace" %}
 {% definevar "thcolor" %}#e9eaa8{% enddefinevar %}
 {% definevar "bgcolor" %}#fdfebc{% enddefinevar %}
{% elif chunk.change == "insert" %}
 {% definevar "thcolor" %}#b1ebb0{% enddefinevar %}
 {% definevar "bgcolor" %}#c5ffc4{% enddefinevar %}
{% elif chunk.change == "delete" %}
 {% definevar "thcolor" %}#ebb1ba{% enddefinevar %}
 {% definevar "bgcolor" %}#ffc5ce{% enddefinevar %}
{% elif chunk.change == "equal" %}
 {% definevar "thcolor" %}#f0f0f0{% enddefinevar %}
 {% definevar "bgcolor" %}#ffffff{% enddefinevar %}
{% endif %}
 <tbody>
{% for line in chunk.lines %}
  <tr>
    <th bgcolor="{{thcolor}}" style="border-right: 1px solid #C0C0C0;" align="right"><font size="2">{{line.1}}</font></th>
    <td bgcolor="{{bgcolor}}" width="50%"><pre style="{{difflinecss}}">{{line.2|highlightregion:line.3|showextrawhitespace}}</pre></td>
    <th bgcolor="{{thcolor}}" style="border-left: 1px solid #C0C0C0; border-right: 1px solid #C0C0C0;" align="right"><font size="2">{{line.4}}</font></th>
    <td bgcolor="{{bgcolor}}" width="50%"><pre style="{{difflinecss}}">{{line.5|highlightregion:line.6|showextrawhitespace}}</pre></td>
  </tr>
{% endfor %}
 </tbody>
{% endfor %}{# chunks #}
</table><|MERGE_RESOLUTION|>--- conflicted
+++ resolved
@@ -20,21 +20,12 @@
 {% if chunks.0.meta.headers and chunks.0.meta.headers.0 %}
  <tbody style="background-color: #e4d9cb; padding: 4px 8px; text-align: center;">
   <tr>
-<<<<<<< HEAD
-{%  if chunks.0.meta.headers.0 == chunks.0.meta.headers.1 %}
-   <td colspan="4"><pre style="{{difflinecss}}">{{chunks.0.meta.headers.0}}</pre></td>
-{%  else %}
-   <td colspan="2"><pre style="{{difflinecss}}">{{chunks.0.meta.headers.0}}</pre></td>
-   <td colspan="2"><pre style="{{difflinecss}}">{{chunks.0.meta.headers.1}}</pre></td>
-{%  endif %}
-=======
-{%  ifequal chunks.0.meta.headers.0.text chunks.0.meta.headers.1.text %}
+{%  if chunks.0.meta.headers.0.text == chunks.0.meta.headers.1.text %}
    <td colspan="4"><pre style="{{difflinecss}}">{{chunks.0.meta.headers.0.text}}</pre></td>
 {%  else %}
    <td colspan="2"><pre style="{{difflinecss}}">{{chunks.0.meta.headers.0.text}}</pre></td>
    <td colspan="2"><pre style="{{difflinecss}}">{{chunks.0.meta.headers.1.text}}</pre></td>
-{%  endifequal %}
->>>>>>> 1b58506b
+{%  endif %}
   </tr>
  </tbody>
 {% endif %}
