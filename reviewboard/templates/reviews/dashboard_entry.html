--- conflicted
+++ resolved
@@ -1,9 +1,4 @@
-<<<<<<< HEAD
-    <tr onclick="javascript:window.location=&quot;{% if url %}{{url}}{% else %}{% url dashboard %}?view={{view}}{% if group %}&amp;group={{group.name}}{% endif %}{% endif %}&quot;; return false;"{% if selected %} class="selected"{% endif %}>
-     <td class="summary {{level}}"><a href="{% if url %}{{url}}{% else %}{% url dashboard %}?view={{view}}{% if group %}&amp;group={{group.name}}{% endif %}{% endif %}">{% if starred %}<img src="{{MEDIA_URL}}rb/images/star_on.png?{{MEDIA_SERIAL}}" width="16" height="15" alt="" />{% endif %} {{text}}</a></td>
-=======
-    <tr onclick="javascript:window.location=&quot;{% url dashboard %}?view={{view}}{% if group_name %}&amp;group={{group_name}}{% endif %}&quot;; return false;"{% if selected %} class="selected"{% endif %}>
-     <td class="summary {{level}}"><a href="{% url dashboard %}?view={{view}}{% if group_name %}&amp;group={{group_name}}{% endif %}">{% if starred %}<img src="{{MEDIA_URL}}rb/images/star_on.png?{{MEDIA_SERIAL}}" width="16" height="15" alt="" />{% endif %} {{text}}</a></td>
->>>>>>> 902d5f67
+    <tr onclick="javascript:window.location=&quot;{% if url %}{{url}}{% else %}{% url dashboard %}?view={{view}}{% if group %}&amp;group={{group_name}}{% endif %}{% endif %}&quot;; return false;"{% if selected %} class="selected"{% endif %}>
+     <td class="summary {{level}}"><a href="{% if url %}{{url}}{% else %}{% url dashboard %}?view={{view}}{% if group %}&amp;group={{group_name}}{% endif %}{% endif %}">{% if starred %}<img src="{{MEDIA_URL}}rb/images/star_on.png?{{MEDIA_SERIAL}}" width="16" height="15" alt="" />{% endif %} {{text}}</a></td>
      <td>{% if show_count %}{{count}}{% endif %}</td>
     </tr>