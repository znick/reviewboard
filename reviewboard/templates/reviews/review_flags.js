--- conflicted
+++ resolved
@@ -10,13 +10,8 @@
   var gReviewRequestSummary = "{{review_request.summary|escapejs}}";
   var gReviewRequestSitePrefix = "{% if review_request.local_site %}s/{{review_request.local_site.name}}/{% endif %}";
   var gReviewPending = {% if review %}true{% else %}false{% endif %};
-<<<<<<< HEAD
-{%  if request.user == review_request.submitter or perms.reviews.can_edit_reviewrequest %}
+{%  if request.user.pk == review_request.submitter_id or perms.reviews.can_edit_reviewrequest %}
 {%   if review_request.status == 'P' %}
-=======
-{% ifuserorperm review_request.submitter_id "reviews.can_edit_reviewrequest" %}
-{% ifequal review_request.status 'P' %}
->>>>>>> cba6da30
   var gEditable = true;
 {%   endif %}
 {%  endif %}
