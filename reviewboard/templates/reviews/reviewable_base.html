--- conflicted
+++ resolved
@@ -6,11 +6,8 @@
 {{block.super}}
 {%  if request.user.is_authenticated %}
   var gUserURL = "{% url user request.user %}";
-<<<<<<< HEAD
   var gOpenAnIssue = {{user.get_profile.open_an_issue|lower}};
-=======
 {%  endif %}
->>>>>>> 5322ae06
 {% endblock %}
 
 {% block ie6_csshacks %}
